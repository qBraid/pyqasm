# Changelog

All notable changes to this project will be documented in this file.

The format is based on [Keep a Changelog](https://keepachangelog.com/en/1.1.0/), and this project adheres to [Semantic Versioning](https://semver.org/spec/v2.0.0.html).

Types of changes:
- `Added`: for new features.
- `Improved`: for improvements to existing functionality.
- `Deprecated`: for soon-to-be removed features.
- `Removed`: for now removed features.
- `Fixed`: for any bug fixes.
- `Dependencies`: for updates to external libraries or packages.

## Unreleased

### Added
- A `track_user_operation` decorator to automatically log method calls in `QasmModule`, reducing code duplication and improving maintainability. ([#216](https://github.com/qBraid/pyqasm/pull/216))
- A new discussion template for issues in pyqasm ([#213](https://github.com/qBraid/pyqasm/pull/213))
- A github workflow for validating `CHANGELOG` updates in a PR ([#214](https://github.com/qBraid/pyqasm/pull/214))
- Added `unroll` command support in PYQASM CLI with options skipping files, overwriting originals files, and specifying output paths.([#224](https://github.com/qBraid/pyqasm/pull/224))
- Added `.github/copilot-instructions.md` to the repository to document coding standards and design principles for pyqasm. This file provides detailed guidance on documentation, static typing, formatting, error handling, and adherence to the QASM specification for all code contributions. ([#234](https://github.com/qBraid/pyqasm/pull/234))

### Improved / Modified
- Added `slots=True` parameter to the data classes in `elements.py` to improve memory efficiency ([#218](https://github.com/qBraid/pyqasm/pull/218))
- Updated the documentation to include core features in the `README` ([#219](https://github.com/qBraid/pyqasm/pull/219))
- Added support to `device qubit` resgister consolidation.([#222](https://github.com/qBraid/pyqasm/pull/222))
- Updated the scoping of variables in `QasmVisitor` using a `ScopeManager`. This change is introduced to ensure that the `QasmVisitor` and the `PulseVisitor` can share the same `ScopeManager` instance, allowing for consistent variable scoping across different visitors. No change in the user API is expected. ([#232](https://github.com/qBraid/pyqasm/pull/232))
<<<<<<< HEAD
- The `QasmModule.compare` method now displays barrier and measurement statistics, and includes instance validation for safer comparisons. ([#216](https://github.com/qBraid/pyqasm/pull/216))
=======
- Added `Duration`,`Stretch` type, `Delay` and `Box` support for `OPENQASM3` code in pyqasm. ([#231](https://github.com/qBraid/pyqasm/pull/231))
  ###### Example:
  ```qasm
  OPENQASM 3.0;
  include "stdgates.inc";
  qubit[3] q;
  duration t1 = 200dt;
  duration t2 = 300ns;
  stretch s1;
  delay[t1] q[0];
  delay[t2] q[1];
  delay[s1] q[0], q[2];
  box [t2] {
    h q[0];
    cx q[0], q[1];
    delay[100ns] q[2];
  }
  ```
>>>>>>> b1e9d182

### Deprecated

### Removed

### Fixed
- Fixed multiple axes error in circuit visualization of decomposable gates in `draw` method. ([#209](https://github.com/qBraid/pyqasm/pull/210))
- Fixed depth calculation for decomposable gates by computing depth of each constituent quantum gate.([#211](https://github.com/qBraid/pyqasm/pull/211))
- Optimized statement copying in `_visit_function_call` with shallow-copy fallback to deepcopy and added `max_loop_iters` loop‐limit check in for loops.([#223](https://github.com/qBraid/pyqasm/pull/223))

### Dependencies
- Add `pillow<11.3.0` dependency for test and visualization to avoid CI errors in Linux builds ([#226](https://github.com/qBraid/pyqasm/pull/226))
- Added `tabulate` to the testing dependencies to support new comparison table tests. ([#216](https://github.com/qBraid/pyqasm/pull/216))

### Other

## Past Release Notes

Archive of changelog entries from previous releases:

- [v0.4.0](https://github.com/qBraid/pyqasm/releases/tag/v0.4.0)
- [v0.3.2](https://github.com/qBraid/pyqasm/releases/tag/v0.3.2)
- [v0.3.1](https://github.com/qBraid/pyqasm/releases/tag/v0.3.1)
- [v0.3.0](https://github.com/qBraid/pyqasm/releases/tag/v0.3.0)
- [v0.2.1](https://github.com/qBraid/pyqasm/releases/tag/v0.2.1)
- [v0.2.0](https://github.com/qBraid/pyqasm/releases/tag/v0.2.0)
- [v0.1.0](https://github.com/qBraid/pyqasm/releases/tag/v0.1.0)
- [v0.1.0-alpha](https://github.com/qBraid/pyqasm/releases/tag/v0.1.0-alpha)
- [v0.0.3](https://github.com/qBraid/pyqasm/releases/tag/v0.0.3)
- [v0.0.2](https://github.com/qBraid/pyqasm/releases/tag/v0.0.2)
- [v0.0.1](https://github.com/qBraid/pyqasm/releases/tag/v0.0.1)<|MERGE_RESOLUTION|>--- conflicted
+++ resolved
@@ -26,9 +26,7 @@
 - Updated the documentation to include core features in the `README` ([#219](https://github.com/qBraid/pyqasm/pull/219))
 - Added support to `device qubit` resgister consolidation.([#222](https://github.com/qBraid/pyqasm/pull/222))
 - Updated the scoping of variables in `QasmVisitor` using a `ScopeManager`. This change is introduced to ensure that the `QasmVisitor` and the `PulseVisitor` can share the same `ScopeManager` instance, allowing for consistent variable scoping across different visitors. No change in the user API is expected. ([#232](https://github.com/qBraid/pyqasm/pull/232))
-<<<<<<< HEAD
 - The `QasmModule.compare` method now displays barrier and measurement statistics, and includes instance validation for safer comparisons. ([#216](https://github.com/qBraid/pyqasm/pull/216))
-=======
 - Added `Duration`,`Stretch` type, `Delay` and `Box` support for `OPENQASM3` code in pyqasm. ([#231](https://github.com/qBraid/pyqasm/pull/231))
   ###### Example:
   ```qasm
@@ -47,7 +45,6 @@
     delay[100ns] q[2];
   }
   ```
->>>>>>> b1e9d182
 
 ### Deprecated
 
