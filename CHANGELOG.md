# Changelog

All notable changes to this project will be documented in this file.

The format is based on [Keep a Changelog](https://keepachangelog.com/en/1.1.0/), and this project adheres to [Semantic Versioning](https://semver.org/spec/v2.0.0.html).

Types of changes:
- `Added`: for new features.
- `Improved`: for improvements to existing functionality.
- `Deprecated`: for soon-to-be removed features.
- `Removed`: for now removed features.
- `Fixed`: for any bug fixes.
- `Dependencies`: for updates to external libraries or packages.

## Unreleased

### Added
<<<<<<< HEAD
- Added support to `OPENPULSE` code in pyqasm. ([#246](https://github.com/qBraid/pyqasm/pull/246))
  ###### Example:
  ```qasm
  OPENQASM 3.0;
  defcalgrammar "openpulse";
    
  complex[float[32]] amp = 1.0 + 2.0im;
  cal {
      port d0;
      frame driveframe = newframe(d0, 5.0e9, 0.0);
      waveform wf = gaussian(amp, 16ns, 4ns);
  }
    
  const float frequency_start = 4.5e9;
  const float frequency_step = 1e6;
  const int frequency_num_steps = 3;
  
  defcal saturation_pulse $0 {
      play(driveframe, constant(amp, 100e-6s));
  }
    
  cal {
      set_frequency(driveframe, frequency_start);
  }
    
  for int i in [1:frequency_num_steps] {
      cal {
          shift_frequency(driveframe, frequency_step);
      }
      saturation_pulse $0;
  }
  ```

- Added `asv` benchmarking and profiling support in `pyqasm`. ([#258](https://github.com/qBraid/pyqasm/pull/258))
- Added a workflow to track changes in the `docs/_static/logo.png` file to prevent unnecessary modifications. ([#257](https://github.com/qBraid/pyqasm/pull/257))
=======
>>>>>>> 0dd0847e


### Improved / Modified

### Deprecated

### Removed

### Fixed


### Dependencies
- Update `pillow` requirement from <11.4.0 to <12.1.0 ([#271](https://github.com/qBraid/pyqasm/pull/271))
- Bump `actions/download-artifact` from 5 to 6 ([#272](https://github.com/qBraid/pyqasm/pull/272))
- Bump `actions/upload-artifact` from 4 to 5 ([#273](https://github.com/qBraid/pyqasm/pull/273))

### Other

## Past Release Notes

Archive of changelog entries from previous releases:

- [v1.0.0](https://github.com/qBraid/pyqasm/releases/tag/v1.0.0)
- [v0.5.0](https://github.com/qBraid/pyqasm/releases/tag/v0.5.0)
- [v0.4.0](https://github.com/qBraid/pyqasm/releases/tag/v0.4.0)
- [v0.3.2](https://github.com/qBraid/pyqasm/releases/tag/v0.3.2)
- [v0.3.1](https://github.com/qBraid/pyqasm/releases/tag/v0.3.1)
- [v0.3.0](https://github.com/qBraid/pyqasm/releases/tag/v0.3.0)
- [v0.2.1](https://github.com/qBraid/pyqasm/releases/tag/v0.2.1)
- [v0.2.0](https://github.com/qBraid/pyqasm/releases/tag/v0.2.0)
- [v0.1.0](https://github.com/qBraid/pyqasm/releases/tag/v0.1.0)
- [v0.1.0-alpha](https://github.com/qBraid/pyqasm/releases/tag/v0.1.0-alpha)
- [v0.0.3](https://github.com/qBraid/pyqasm/releases/tag/v0.0.3)
- [v0.0.2](https://github.com/qBraid/pyqasm/releases/tag/v0.0.2)
- [v0.0.1](https://github.com/qBraid/pyqasm/releases/tag/v0.0.1)<|MERGE_RESOLUTION|>--- conflicted
+++ resolved
@@ -15,44 +15,8 @@
 ## Unreleased
 
 ### Added
-<<<<<<< HEAD
-- Added support to `OPENPULSE` code in pyqasm. ([#246](https://github.com/qBraid/pyqasm/pull/246))
-  ###### Example:
-  ```qasm
-  OPENQASM 3.0;
-  defcalgrammar "openpulse";
-    
-  complex[float[32]] amp = 1.0 + 2.0im;
-  cal {
-      port d0;
-      frame driveframe = newframe(d0, 5.0e9, 0.0);
-      waveform wf = gaussian(amp, 16ns, 4ns);
-  }
-    
-  const float frequency_start = 4.5e9;
-  const float frequency_step = 1e6;
-  const int frequency_num_steps = 3;
-  
-  defcal saturation_pulse $0 {
-      play(driveframe, constant(amp, 100e-6s));
-  }
-    
-  cal {
-      set_frequency(driveframe, frequency_start);
-  }
-    
-  for int i in [1:frequency_num_steps] {
-      cal {
-          shift_frequency(driveframe, frequency_step);
-      }
-      saturation_pulse $0;
-  }
-  ```
-
 - Added `asv` benchmarking and profiling support in `pyqasm`. ([#258](https://github.com/qBraid/pyqasm/pull/258))
 - Added a workflow to track changes in the `docs/_static/logo.png` file to prevent unnecessary modifications. ([#257](https://github.com/qBraid/pyqasm/pull/257))
-=======
->>>>>>> 0dd0847e
 
 
 ### Improved / Modified
