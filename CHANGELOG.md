# Changelog

All notable changes to this project will be documented in this file.

The format is based on [Keep a Changelog](https://keepachangelog.com/en/1.1.0/), and this project adheres to [Semantic Versioning](https://semver.org/spec/v2.0.0.html).

Types of changes:
- `Added`: for new features.
- `Improved`: for improvements to existing functionality.
- `Deprecated`: for soon-to-be removed features.
- `Removed`: for now removed features.
- `Fixed`: for any bug fixes.
- `Dependencies`: for updates to external libraries or packages.

## Unreleased

### Added
- A `track_user_operation` decorator to automatically log method calls in `QasmModule`, reducing code duplication and improving maintainability. ([#216](https://github.com/qBraid/pyqasm/pull/216))
- A new discussion template for issues in pyqasm ([#213](https://github.com/qBraid/pyqasm/pull/213))
- A github workflow for validating `CHANGELOG` updates in a PR ([#214](https://github.com/qBraid/pyqasm/pull/214))
- Added `unroll` command support in PYQASM CLI with options skipping files, overwriting originals files, and specifying output paths.([#224](https://github.com/qBraid/pyqasm/pull/224))
- Added `.github/copilot-instructions.md` to the repository to document coding standards and design principles for pyqasm. This file provides detailed guidance on documentation, static typing, formatting, error handling, and adherence to the QASM specification for all code contributions. ([#234](https://github.com/qBraid/pyqasm/pull/234))

### Improved / Modified
- Added `slots=True` parameter to the data classes in `elements.py` to improve memory efficiency ([#218](https://github.com/qBraid/pyqasm/pull/218))
- Updated the documentation to include core features in the `README` ([#219](https://github.com/qBraid/pyqasm/pull/219))
- Added support to `device qubit` resgister consolidation.([#222](https://github.com/qBraid/pyqasm/pull/222))
<<<<<<< HEAD
- The `QasmModule.compare` method now displays barrier and measurement statistics, and includes instance validation for safer comparisons. ([#216](https://github.com/qBraid/pyqasm/pull/216))
=======
- Updated the scoping of variables in `QasmVisitor` using a `ScopeManager`. This change is introduced to ensure that the `QasmVisitor` and the `PulseVisitor` can share the same `ScopeManager` instance, allowing for consistent variable scoping across different visitors. No change in the user API is expected. ([#232](https://github.com/qBraid/pyqasm/pull/232))

>>>>>>> 1d3e3a66

### Deprecated

### Removed

### Fixed
- Fixed multiple axes error in circuit visualization of decomposable gates in `draw` method. ([#209](https://github.com/qBraid/pyqasm/pull/210))
- Fixed depth calculation for decomposable gates by computing depth of each constituent quantum gate.([#211](https://github.com/qBraid/pyqasm/pull/211))
- Optimized statement copying in `_visit_function_call` with shallow-copy fallback to deepcopy and added `max_loop_iters` loop‐limit check in for loops.([#223](https://github.com/qBraid/pyqasm/pull/223))

### Dependencies
- Add `pillow<11.3.0` dependency for test and visualization to avoid CI errors in Linux builds ([#226](https://github.com/qBraid/pyqasm/pull/226))
- Added `tabulate` to the testing dependencies to support new comparison table tests. ([#216](https://github.com/qBraid/pyqasm/pull/216))

### Other

## Past Release Notes

Archive of changelog entries from previous releases:

- [v0.4.0](https://github.com/qBraid/pyqasm/releases/tag/v0.4.0)
- [v0.3.2](https://github.com/qBraid/pyqasm/releases/tag/v0.3.2)
- [v0.3.1](https://github.com/qBraid/pyqasm/releases/tag/v0.3.1)
- [v0.3.0](https://github.com/qBraid/pyqasm/releases/tag/v0.3.0)
- [v0.2.1](https://github.com/qBraid/pyqasm/releases/tag/v0.2.1)
- [v0.2.0](https://github.com/qBraid/pyqasm/releases/tag/v0.2.0)
- [v0.1.0](https://github.com/qBraid/pyqasm/releases/tag/v0.1.0)
- [v0.1.0-alpha](https://github.com/qBraid/pyqasm/releases/tag/v0.1.0-alpha)
- [v0.0.3](https://github.com/qBraid/pyqasm/releases/tag/v0.0.3)
- [v0.0.2](https://github.com/qBraid/pyqasm/releases/tag/v0.0.2)
- [v0.0.1](https://github.com/qBraid/pyqasm/releases/tag/v0.0.1)<|MERGE_RESOLUTION|>--- conflicted
+++ resolved
@@ -25,12 +25,8 @@
 - Added `slots=True` parameter to the data classes in `elements.py` to improve memory efficiency ([#218](https://github.com/qBraid/pyqasm/pull/218))
 - Updated the documentation to include core features in the `README` ([#219](https://github.com/qBraid/pyqasm/pull/219))
 - Added support to `device qubit` resgister consolidation.([#222](https://github.com/qBraid/pyqasm/pull/222))
-<<<<<<< HEAD
+- Updated the scoping of variables in `QasmVisitor` using a `ScopeManager`. This change is introduced to ensure that the `QasmVisitor` and the `PulseVisitor` can share the same `ScopeManager` instance, allowing for consistent variable scoping across different visitors. No change in the user API is expected. ([#232](https://github.com/qBraid/pyqasm/pull/232))
 - The `QasmModule.compare` method now displays barrier and measurement statistics, and includes instance validation for safer comparisons. ([#216](https://github.com/qBraid/pyqasm/pull/216))
-=======
-- Updated the scoping of variables in `QasmVisitor` using a `ScopeManager`. This change is introduced to ensure that the `QasmVisitor` and the `PulseVisitor` can share the same `ScopeManager` instance, allowing for consistent variable scoping across different visitors. No change in the user API is expected. ([#232](https://github.com/qBraid/pyqasm/pull/232))
-
->>>>>>> 1d3e3a66
 
 ### Deprecated
 
