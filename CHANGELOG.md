# Changelog

All notable changes to this project will be documented in this file.

The format is based on [Keep a Changelog](https://keepachangelog.com/en/1.1.0/), and this project adheres to [Semantic Versioning](https://semver.org/spec/v2.0.0.html).

Types of changes:
- `Added`: for new features.
- `Improved`: for improvements to existing functionality.
- `Deprecated`: for soon-to-be removed features.
- `Removed`: for now removed features.
- `Fixed`: for any bug fixes.
- `Dependencies`: for updates to external libraries or packages.

## Unreleased

### Added
- Added a `dumps` and `formatted_qasm` method to the `QasmModule` class to allow for the conversion of a `QasmModule` object to a string representation of the QASM code ([#71](https://github.com/qBraid/pyqasm/pull/71))
- Added the `populate_idle_qubits` method to the `QasmModule` class to populate idle qubits with an `id` gate ([#72](https://github.com/qBraid/pyqasm/pull/72))
- Added gate definitions for "c3sqrtx", "u1", "rxx", "cu3", "csx", "rccx" , "ch" , "cry", "cp", "cu", "cu1", "rzz" in `maps.py` ([#74](https://github.com/qBraid/pyqasm/pull/74))
- Added support for skipping the unrolling for externally linked gates. The `QasmModule.unroll()` method now accepts an `external_gates` parameter which is a list of gate names that should not be unrolled ([#59](https://github.com/qBraid/pyqasm/pull/59)). Usage - 

```python
In [30]: import pyqasm

In [31]: qasm_str = """OPENQASM 3.0;
    ...:     include "stdgates.inc";
    ...:     gate custom q1, q2, q3{
    ...:         x q1;
    ...:         y q2;
    ...:         z q3;
    ...:     }
    ...:
    ...:     qubit[4] q;
    ...:     custom q[0], q[1], q[2];
    ...:     cx q[1], q[2];"""

In [32]: module = pyqasm.loads(qasm_str)

In [33]: module.unroll(external_gates= ["custom"])

In [34]: pyqasm.dumps(module).splitlines()
Out[34]:
['OPENQASM 3.0;',
 'include "stdgates.inc";',
 'qubit[4] q;',
 'custom q[0], q[1], q[2];',
 'cx q[1], q[2];']
```
- **Major Change**: Added the `load`, `loads`, `dump`, and `dumps` functions to the `pyqasm` module to allow for the loading and dumping of QASM code ([#76](https://github.com/qBraid/pyqasm/pull/76)). Usage - 

```python
In [18]: import pyqasm

In [19]: qasm_str = """OPENQASM 3.0;
    ...:     include "stdgates.inc";
    ...:     qreg q1[2];
    ...:     qubit[2] q2;"""

In [20]: module = pyqasm.loads(qasm_str)

In [21]: print(pyqasm.dumps(module))
OPENQASM 3.0;
include "stdgates.inc";
qubit[2] q1;
qubit[2] q2;


In [22]: file_path = "test.qasm"

In [23]: pyqasm.dump(module, file_path)

In [24]: module = pyqasm.load(file_path)

In [25]: print(pyqasm.dumps(module))
OPENQASM 3.0;
include "stdgates.inc";
qubit[2] q1;
qubit[2] q2;
```
- Added definitions for various gates in `maps.py` and tests for qasm formatting functions of the qbraid-sdk ([#82](https://github.com/qBraid/pyqasm/pull/82), [#84](https://github.com/qBraid/pyqasm/pull/84))
- Added `pyqasm.accelerate` module to hold `.pyx` files with Cython-based optimizations for computationally intensive functions  ([#83](https://github.com/qBraid/pyqasm/pull/83))
<<<<<<< HEAD
- Added `pyqasm.cli` module with `typer` integration to enable using pyqasm as a command-line tool ([#87](https://github.com/qBraid/pyqasm/pull/87))

```bash
$ pip install 'pyqasm[cli]'
$ pyqasm --help
Usage: pyqasm [OPTIONS] COMMAND [ARGS]...
$ pyqasm --version
pyqasm/0.1.0a1
$ pyqasm validate tests/cli/resources
tests/cli/resources/invalid1.qasm: error: Index 2 out of range for register of size 1 in qubit [validation]
Found errors in 1 file (checked 3 source files)
$ pyqasm validate tests/cli/resources --skip tests/cli/resources/invalid1.qasm
Success: no issues found in 2 source files
```
=======
- Added `has_barriers` method for checking if a `QasmModule` object contains barriers ([#85](https://github.com/qBraid/pyqasm/pull/85))
>>>>>>> e67cad79

### Improved / Modified
- Changed the `__init__` method for the `QasmModule` class to only accept an `openqasm3.ast.Program` object as input ([#71](https://github.com/qBraid/pyqasm/pull/71))
- Changed `DepthNode`, `QubitDepthNode`, `ClbitDepthNode`, and `Variable` to dataclasses. `__repr__` method is therefore handled automatically and you don't need all of the redundant private / public attribute and setters ([#79](https://github.com/qBraid/pyqasm/pull/79))
- Simplified `map_qasm_op_to_callable` redundant `KeyError` handling with loop ([#79](https://github.com/qBraid/pyqasm/pull/79))
- The `load` function has been renamed to `loads` and `load` is now used to load a QASM file. `QasmModule.dumps()` has been replaced with `__str__` method ([#76](https://github.com/qBraid/pyqasm/pull/76))
- Experimental Cython integration:  ([#83](https://github.com/qBraid/pyqasm/pull/83))
    - Migrated `pyqasm.linalg._kronecker_factor` to `pyqasm.linalg_cy` with ~60% speedup
    - Migrated `pyqasm.linalg._so4_to_so2()` to to `pyqasm.linalg_cy` with ~5% speedup
- Changed source code directory from `./pyqasm` to `./src/pyqasm` to prevents conflicts between the local source directory and the installed package in site-packages, ensuring Python's module resolution prioritizes the correct version. Required for local testing with new Cython build step ([#83](https://github.com/qBraid/pyqasm/pull/83))

### Deprecated

### Removed
- Removed the `from_program` method from the `QasmModule` class ([#71](https://github.com/qBraid/pyqasm/pull/71))
- `QasmModule.formatted_qasm()` method has been removed ([#76](https://github.com/qBraid/pyqasm/pull/76))

### Fixed
- Updated docs custom CSS used for sphinx to make version stable/latest drop-down visible. Previously was set white so blended into background and wasn't visible. ([#78](https://github.com/qBraid/pyqasm/pull/78))
- Fixed bug in `pyqasm.linalg.so_bidiagonalize()` in final dot product order ([#83](https://github.com/qBraid/pyqasm/pull/83))

### Dependencies

## Past Release Notes

Archive of changelog entries from previous releases:

- [v0.0.3](https://github.com/qBraid/pyqasm/releases/tag/v0.0.3)
- [v0.0.2](https://github.com/qBraid/pyqasm/releases/tag/v0.0.2)
- [v0.0.1](https://github.com/qBraid/pyqasm/releases/tag/v0.0.1)<|MERGE_RESOLUTION|>--- conflicted
+++ resolved
@@ -80,7 +80,7 @@
 ```
 - Added definitions for various gates in `maps.py` and tests for qasm formatting functions of the qbraid-sdk ([#82](https://github.com/qBraid/pyqasm/pull/82), [#84](https://github.com/qBraid/pyqasm/pull/84))
 - Added `pyqasm.accelerate` module to hold `.pyx` files with Cython-based optimizations for computationally intensive functions  ([#83](https://github.com/qBraid/pyqasm/pull/83))
-<<<<<<< HEAD
+- Added `has_barriers` method for checking if a `QasmModule` object contains barriers ([#85](https://github.com/qBraid/pyqasm/pull/85))
 - Added `pyqasm.cli` module with `typer` integration to enable using pyqasm as a command-line tool ([#87](https://github.com/qBraid/pyqasm/pull/87))
 
 ```bash
@@ -95,9 +95,6 @@
 $ pyqasm validate tests/cli/resources --skip tests/cli/resources/invalid1.qasm
 Success: no issues found in 2 source files
 ```
-=======
-- Added `has_barriers` method for checking if a `QasmModule` object contains barriers ([#85](https://github.com/qBraid/pyqasm/pull/85))
->>>>>>> e67cad79
 
 ### Improved / Modified
 - Changed the `__init__` method for the `QasmModule` class to only accept an `openqasm3.ast.Program` object as input ([#71](https://github.com/qBraid/pyqasm/pull/71))
