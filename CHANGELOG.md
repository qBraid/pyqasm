--- conflicted
+++ resolved
@@ -47,11 +47,10 @@
       saturation_pulse $0;
   }
   ```
-<<<<<<< HEAD
-- Added `asv` benchmarking support in `pyqasm`. ([#258](https://github.com/qBraid/pyqasm/pull/258))
-=======
+
+- Added `asv` benchmarking and profiling support in `pyqasm`. ([#258](https://github.com/qBraid/pyqasm/pull/258))
 - Added a workflow to track changes in the `docs/_static/logo.png` file to prevent unnecessary modifications. ([#257](https://github.com/qBraid/pyqasm/pull/257))
->>>>>>> 7d4a6a5a
+
 
 ### Improved / Modified
 - Modified if statement validation to now include empty blocks as well. See [Issue #246](https://github.com/qBraid/pyqasm/issues/246) for details. ([#251](https://github.com/qBraid/pyqasm/pull/251))
