# Changelog

All notable changes to this project will be documented in this file.

The format is based on [Keep a Changelog](https://keepachangelog.com/en/1.1.0/), and this project adheres to [Semantic Versioning](https://semver.org/spec/v2.0.0.html).

Types of changes:
- `Added`: for new features.
- `Improved`: for improvements to existing functionality.
- `Deprecated`: for soon-to-be removed features.
- `Removed`: for now removed features.
- `Fixed`: for any bug fixes.
- `Dependencies`: for updates to external libraries or packages.

## Unreleased

### Added
- Added a `dumps` and `formatted_qasm` method to the `QasmModule` class to allow for the conversion of a `QasmModule` object to a string representation of the QASM code ([#71](https://github.com/qBraid/pyqasm/pull/71))
- Added the `populate_idle_qubits` method to the `QasmModule` class to populate idle qubits with an `id` gate ([#72](https://github.com/qBraid/pyqasm/pull/72))
- Added gate definitions for "c3sqrtx", "u1", "rxx", "cu3", "csx", "rccx" , "ch" , "cry", "cp", "cu", "cu1", "rzz" in `maps.py` ([#74](https://github.com/qBraid/pyqasm/pull/74))
- Added support for skipping the unrolling for externally linked gates. The `QasmModule.unroll()` method now accepts an `external_gates` parameter which is a list of gate names that should not be unrolled ([#59](https://github.com/qBraid/pyqasm/pull/59)). Usage - 

```python
In [30]: import pyqasm

In [31]: qasm_str = """OPENQASM 3.0;
    ...:     include "stdgates.inc";
    ...:     gate custom q1, q2, q3{
    ...:         x q1;
    ...:         y q2;
    ...:         z q3;
    ...:     }
    ...:
    ...:     qubit[4] q;
    ...:     custom q[0], q[1], q[2];
    ...:     cx q[1], q[2];"""

In [32]: module = pyqasm.loads(qasm_str)

In [33]: module.unroll(external_gates= ["custom"])

In [34]: pyqasm.dumps(module).splitlines()
Out[34]:
['OPENQASM 3.0;',
 'include "stdgates.inc";',
 'qubit[4] q;',
 'custom q[0], q[1], q[2];',
 'cx q[1], q[2];']
```
- **Major Change**: Added the `load`, `loads`, `dump`, and `dumps` functions to the `pyqasm` module to allow for the loading and dumping of QASM code ([#76](https://github.com/qBraid/pyqasm/pull/76)). Usage - 

```python
In [18]: import pyqasm

In [19]: qasm_str = """OPENQASM 3.0;
    ...:     include "stdgates.inc";
    ...:     qreg q1[2];
    ...:     qubit[2] q2;"""

In [20]: module = pyqasm.loads(qasm_str)

In [21]: print(pyqasm.dumps(module))
OPENQASM 3.0;
include "stdgates.inc";
qubit[2] q1;
qubit[2] q2;


In [22]: file_path = "test.qasm"

In [23]: pyqasm.dump(module, file_path)

In [24]: module = pyqasm.load(file_path)

In [25]: print(pyqasm.dumps(module))
OPENQASM 3.0;
include "stdgates.inc";
qubit[2] q1;
qubit[2] q2;
```

### Improved / Modified
- Changed the `__init__` method for the `QasmModule` class to only accept an `openqasm3.ast.Program` object as input ([#71](https://github.com/qBraid/pyqasm/pull/71))
<<<<<<< HEAD
- The `load` function has been renamed to `loads` and `load` is now used to load a QASM file. `QasmModule.dumps()` has been replaced with `__str__` method ([#76](https://github.com/qBraid/pyqasm/pull/76))
=======
- Changed `DepthNode`, `QubitDepthNode`, `ClbitDepthNode`, and `Variable` to dataclasses. `__repr__` method is therefore handled automatically and you don't need all of the redundant private / public attribute and setters ([#79](https://github.com/qBraid/pyqasm/pull/79))
- Simplified `map_qasm_op_to_callable` redundant `KeyError` handling with loop ([#79](https://github.com/qBraid/pyqasm/pull/79))
>>>>>>> 442ec51d

### Deprecated

### Removed
- Removed the `from_program` method from the `QasmModule` class ([#71](https://github.com/qBraid/pyqasm/pull/71))
- `QasmModule.formatted_qasm()` method has been removed ([#76](https://github.com/qBraid/pyqasm/pull/76))

### Fixed
- Updated docs custom CSS used for sphinx to make version stable/latest drop-down visible. Previously was set white so blended into background and wasn't visible. ([#78](https://github.com/qBraid/pyqasm/pull/78))

### Dependencies

## Past Release Notes

Archive of changelog entries from previous releases:

- [v0.0.1](https://github.com/qBraid/pyqasm/releases/tag/v0.0.1)<|MERGE_RESOLUTION|>--- conflicted
+++ resolved
@@ -81,12 +81,9 @@
 
 ### Improved / Modified
 - Changed the `__init__` method for the `QasmModule` class to only accept an `openqasm3.ast.Program` object as input ([#71](https://github.com/qBraid/pyqasm/pull/71))
-<<<<<<< HEAD
-- The `load` function has been renamed to `loads` and `load` is now used to load a QASM file. `QasmModule.dumps()` has been replaced with `__str__` method ([#76](https://github.com/qBraid/pyqasm/pull/76))
-=======
 - Changed `DepthNode`, `QubitDepthNode`, `ClbitDepthNode`, and `Variable` to dataclasses. `__repr__` method is therefore handled automatically and you don't need all of the redundant private / public attribute and setters ([#79](https://github.com/qBraid/pyqasm/pull/79))
 - Simplified `map_qasm_op_to_callable` redundant `KeyError` handling with loop ([#79](https://github.com/qBraid/pyqasm/pull/79))
->>>>>>> 442ec51d
+- The `load` function has been renamed to `loads` and `load` is now used to load a QASM file. `QasmModule.dumps()` has been replaced with `__str__` method ([#76](https://github.com/qBraid/pyqasm/pull/76))
 
 ### Deprecated
 
