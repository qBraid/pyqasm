--- conflicted
+++ resolved
@@ -89,11 +89,9 @@
         self._decompose_native_gates: Optional[bool] = None
         self._device_qubits: Optional[int] = None
         self._consolidate_qubits: Optional[bool] = False
-<<<<<<< HEAD
         self._user_operations: list[str] = ["load"]
-=======
         self._device_cycle_time: Optional[int] = None
->>>>>>> b1e9d182
+
 
     @property
     def name(self) -> str:
