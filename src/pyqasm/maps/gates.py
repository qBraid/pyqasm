<<<<<<< HEAD
# Copyright (C) 2024 qBraid
#
# This file is part of pyqasm
#
# Pyqasm is free software released under the GNU General Public License v3
# or later. You can redistribute and/or modify it under the terms of the GPL v3.
# See the LICENSE file in the project root or <https://www.gnu.org/licenses/gpl-3.0.html>.
#
# THERE IS NO WARRANTY for pyqasm, as per Section 15 of the GPL v3.

# pylint: disable=too-many-lines

"""
Module mapping supported QASM gates to lower level gate operations.

"""


from typing import Callable, Union

import numpy as np
from openqasm3.ast import FloatLiteral, Identifier, IndexedIdentifier, QuantumGate, QuantumPhase

from pyqasm.elements import BasisSet, InversionOp
from pyqasm.exceptions import ValidationError
from pyqasm.linalg import kak_decomposition_angles
from pyqasm.maps.expressions import CONSTANTS_MAP


def u3_gate(
    theta: Union[int, float],
    phi: Union[int, float],
    lam: Union[int, float],
    qubit_id,
) -> list[QuantumGate]:
    """
    Implements the U3 gate using the following decomposition:
         https://docs.quantum.ibm.com/api/qiskit/qiskit.circuit.library.UGate
         https://docs.quantum.ibm.com/api/qiskit/qiskit.circuit.library.PhaseGate

    Args:
        name (str): The name of the gate.
        theta (Union[int, float]): The theta parameter.
        phi (Union[int, float]): The phi parameter.
        lam (Union[int, float]): The lambda parameter.
        qubit_id (IndexedIdentifier): The qubit on which to apply the gate.

    Returns:
        list: A list of QuantumGate objects representing the decomposition of the U3 gate.
    """
    result: list[QuantumGate] = []
    result.extend(one_qubit_rotation_op("rz", lam, qubit_id))
    result.extend(one_qubit_rotation_op("rx", CONSTANTS_MAP["pi"] / 2, qubit_id))
    result.extend(one_qubit_rotation_op("rz", theta + CONSTANTS_MAP["pi"], qubit_id))
    result.extend(one_qubit_rotation_op("rx", CONSTANTS_MAP["pi"] / 2, qubit_id))
    result.extend(one_qubit_rotation_op("rz", phi + CONSTANTS_MAP["pi"], qubit_id))
    return result
    # global phase - e^(i*(phi+lambda)/2) is missing in the above implementation


def u3_inv_gate(
    theta: Union[int, float],
    phi: Union[int, float],
    lam: Union[int, float],
    qubits,
) -> list[QuantumGate]:
    """
    Implements the inverse of the U3 gate using the decomposition present in
    the u3_gate function.
    """
    result: list[QuantumGate] = []
    result.extend(one_qubit_rotation_op("rz", -1.0 * (phi + CONSTANTS_MAP["pi"]), qubits))
    result.extend(one_qubit_rotation_op("rx", -1.0 * (CONSTANTS_MAP["pi"] / 2), qubits))
    result.extend(one_qubit_rotation_op("rz", -1.0 * (theta + CONSTANTS_MAP["pi"]), qubits))
    result.extend(one_qubit_rotation_op("rx", -1.0 * (CONSTANTS_MAP["pi"] / 2), qubits))
    result.extend(one_qubit_rotation_op("rz", -1.0 * lam, qubits))
    return result


def u2_gate(phi, lam, qubits) -> list[QuantumGate]:
    """
    Implements the U2 gate using the following decomposition:
        https://docs.quantum.ibm.com/api/qiskit/qiskit.circuit.library.U2Gate
    """
    return u3_gate(CONSTANTS_MAP["pi"] / 2, phi, lam, qubits)


def u2_inv_gate(phi, lam, qubits) -> list[QuantumGate]:
    """
    Implements the inverse of the U2 gate using the decomposition present in
    the u2_gate function.
    """
    return u3_inv_gate(CONSTANTS_MAP["pi"] / 2, phi, lam, qubits)


def global_phase_gate(theta: float, qubit_list: list[IndexedIdentifier]) -> list[QuantumPhase]:
    """
    Builds a global phase gate with the given theta and qubit list.

    Args:
        theta (float): The phase angle.
        qubit_list (list[IndexedIdentifier]): The list of qubits on which to apply the phase.

    Returns:
        list[QuantumPhase]: A QuantumPhase object representing the global phase gate.
    """
    return [
        QuantumPhase(
            argument=FloatLiteral(value=theta), qubits=qubit_list, modifiers=[]  # type: ignore
        )
    ]


def sxdg_gate_op(qubit_id) -> list[QuantumGate]:
    """
    Implements the conjugate transpose of the Sqrt(X) gate as a decomposition of other gates.
    """
    return one_qubit_rotation_op("rx", -CONSTANTS_MAP["pi"] / 2, qubit_id)


def cy_gate(qubit0: IndexedIdentifier, qubit1: IndexedIdentifier) -> list[QuantumGate]:
    """
    Implements the CY gate as a decomposition of other gates.
    """
    result: list[QuantumGate] = []
    result.extend(one_qubit_gate_op("sdg", qubit1))
    result.extend(two_qubit_gate_op("cx", qubit0, qubit1))
    result.extend(one_qubit_gate_op("s", qubit1))
    return result


def ch_gate(qubit0: IndexedIdentifier, qubit1: IndexedIdentifier) -> list[QuantumGate]:
    """
    Implements the CH gate as a decomposition of other gates.

    Used the following qiskit decomposition -

        In [10]: q = QuantumCircuit(2)

        In [11]: q.ch(0, 1)
        Out[11]: <qiskit.circuit.instructionset.InstructionSet at 0x127e00a90>

        In [12]: q.decompose().draw()
        Out[12]:

        q_0: ─────────────────■─────────────────────
             ┌───┐┌───┐┌───┐┌─┴─┐┌─────┐┌───┐┌─────┐
        q_1: ┤ S ├┤ H ├┤ T ├┤ X ├┤ Tdg ├┤ H ├┤ Sdg ├
             └───┘└───┘└───┘└───┘└─────┘└───┘└─────┘
    """
    result: list[QuantumGate] = []
    result.extend(one_qubit_gate_op("s", qubit1))
    result.extend(one_qubit_gate_op("h", qubit1))
    result.extend(one_qubit_gate_op("t", qubit1))
    result.extend(two_qubit_gate_op("cx", qubit0, qubit1))
    result.extend(one_qubit_gate_op("tdg", qubit1))
    result.extend(one_qubit_gate_op("h", qubit1))
    result.extend(one_qubit_gate_op("sdg", qubit1))

    return result


def xy_gate(
    theta: Union[int, float], qubit0: IndexedIdentifier, qubit1: IndexedIdentifier
) -> list[QuantumGate]:
    """Implements the XXPlusYY gate matrix as defined by braket.

    Reference :
    https://amazon-braket-sdk-python.readthedocs.io/en/latest/_apidoc/braket.circuits.gate.html#braket.circuits.gate.Gate.XY

    """
    return xx_plus_yy_gate(theta, CONSTANTS_MAP["pi"], qubit0, qubit1)


def xx_plus_yy_gate(
    theta: Union[int, float],
    phi: Union[int, float],
    qubit0: IndexedIdentifier,
    qubit1: IndexedIdentifier,
) -> list[QuantumGate]:
    """
    Implements the XXPlusYY gate as a decomposition of other gates.

    Uses the following qiskit decomposition:

    In [7]: qc.draw()
    Out[7]:
         ┌─────────────────────┐
    q_0: ┤0                    ├
         │  (XX+YY)(theta,phi) │
    q_1: ┤1                    ├
         └─────────────────────┘

    In [8]: qc.decompose().draw()
    Out[8]:
         ┌─────────┐ ┌───┐            ┌───┐┌──────────────┐┌───┐  ┌─────┐   ┌──────────┐
    q_0: ┤ Rz(phi) ├─┤ S ├────────────┤ X ├┤ Ry(-theta/2) ├┤ X ├──┤ Sdg ├───┤ Rz(-phi) ├───────────
         ├─────────┴┐├───┴┐┌─────────┐└─┬─┘├──────────────┤└─┬─┘┌─┴─────┴──┐└─┬──────┬─┘┌─────────┐
    q_1: ┤ Rz(-π/2) ├┤ √X ├┤ Rz(π/2) ├──■──┤ Ry(-theta/2) ├──■──┤ Rz(-π/2) ├──┤ √Xdg ├──┤ Rz(π/2) ├
         └──────────┘└────┘└─────────┘     └──────────────┘     └──────────┘  └──────┘  └─────────┘
    """
    result: list[QuantumGate] = []

    result.extend(one_qubit_rotation_op("rz", phi, qubit0))
    result.extend(one_qubit_rotation_op("rz", -1 * (CONSTANTS_MAP["pi"] / 2), qubit1))
    result.extend(one_qubit_gate_op("s", qubit0))
    result.extend(one_qubit_gate_op("sx", qubit1))
    result.extend(one_qubit_rotation_op("rz", (CONSTANTS_MAP["pi"] / 2), qubit0))
    result.extend(two_qubit_gate_op("cx", qubit1, qubit0))
    result.extend(one_qubit_rotation_op("ry", -1 * theta / 2, qubit0))
    result.extend(one_qubit_rotation_op("ry", -1 * theta / 2, qubit1))
    result.extend(two_qubit_gate_op("cx", qubit1, qubit0))
    result.extend(one_qubit_rotation_op("rz", (-1 * CONSTANTS_MAP["pi"] / 2), qubit0))
    result.extend(one_qubit_gate_op("sxdg", qubit1))
    result.extend(one_qubit_gate_op("sdg", qubit0))
    result.extend(one_qubit_rotation_op("rz", (CONSTANTS_MAP["pi"] / 2), qubit1))
    result.extend(one_qubit_rotation_op("rz", -1 * phi, qubit0))

    return result


def ryy_gate(
    theta: Union[int, float], qubit0: IndexedIdentifier, qubit1: IndexedIdentifier
) -> list[QuantumGate]:
    """
    Implements the YY gate as a decomposition of other gates.

    Uses the following qiskit decomposition:

    In [9]: qc.draw()
    Out[9]:
         ┌─────────────┐
    q_0: ┤0            ├
         │  Ryy(theta) │
    q_1: ┤1            ├
         └─────────────┘

    In [10]: qc.decompose().draw()
    Out[10]:
         ┌─────────┐                       ┌──────────┐
    q_0: ┤ Rx(π/2) ├──■─────────────────■──┤ Rx(-π/2) ├
         ├─────────┤┌─┴─┐┌───────────┐┌─┴─┐├──────────┤
    q_1: ┤ Rx(π/2) ├┤ X ├┤ Rz(theta) ├┤ X ├┤ Rx(-π/2) ├
         └─────────┘└───┘└───────────┘└───┘└──────────┘

    """
    result: list[QuantumGate] = []
    result.extend(one_qubit_rotation_op("rx", CONSTANTS_MAP["pi"] / 2, qubit0))
    result.extend(one_qubit_rotation_op("rx", CONSTANTS_MAP["pi"] / 2, qubit1))
    result.extend(two_qubit_gate_op("cx", qubit0, qubit1))
    result.extend(one_qubit_rotation_op("rz", theta, qubit1))
    result.extend(two_qubit_gate_op("cx", qubit0, qubit1))
    result.extend(one_qubit_rotation_op("rx", -CONSTANTS_MAP["pi"] / 2, qubit0))
    result.extend(one_qubit_rotation_op("rx", -CONSTANTS_MAP["pi"] / 2, qubit1))
    return result


def zz_gate(
    theta: Union[int, float], qubit0: IndexedIdentifier, qubit1: IndexedIdentifier
) -> list[QuantumGate]:
    """
    Implements the ZZ gate as a decomposition of other gates.
    """
    result: list[QuantumGate] = []
    result.extend(two_qubit_gate_op("cz", qubit0, qubit1))
    result.extend(one_qubit_gate_op("h", qubit1))
    result.extend(one_qubit_rotation_op("rz", theta, qubit1))
    result.extend(one_qubit_gate_op("h", qubit1))
    result.extend(two_qubit_gate_op("cz", qubit0, qubit1))
    return result


def phaseshift_gate(theta: Union[int, float], qubit: IndexedIdentifier) -> list[QuantumGate]:
    """
    Implements the phase shift gate as a decomposition of other gates.
    """
    result: list[QuantumGate] = []
    result.extend(one_qubit_gate_op("h", qubit))
    result.extend(one_qubit_rotation_op("rx", theta, qubit))
    result.extend(one_qubit_gate_op("h", qubit))
    return result


def cswap_gate(
    qubit0: IndexedIdentifier, qubit1: IndexedIdentifier, qubit2: IndexedIdentifier
) -> list[QuantumGate]:
    """
    Implements the CSWAP gate as a decomposition of other gates.
    """
    result: list[QuantumGate] = []
    result.extend(two_qubit_gate_op("cx", qubit2, qubit1))
    result.extend(one_qubit_gate_op("h", qubit2))
    result.extend(two_qubit_gate_op("cx", qubit1, qubit2))
    result.extend(one_qubit_gate_op("tdg", qubit2))
    result.extend(two_qubit_gate_op("cx", qubit0, qubit2))
    result.extend(one_qubit_gate_op("t", qubit2))
    result.extend(two_qubit_gate_op("cx", qubit1, qubit2))
    result.extend(one_qubit_gate_op("t", qubit1))
    result.extend(one_qubit_gate_op("tdg", qubit2))
    result.extend(two_qubit_gate_op("cx", qubit0, qubit2))
    result.extend(two_qubit_gate_op("cx", qubit0, qubit1))
    result.extend(one_qubit_gate_op("t", qubit2))
    result.extend(one_qubit_gate_op("t", qubit0))
    result.extend(one_qubit_gate_op("tdg", qubit1))
    result.extend(one_qubit_gate_op("h", qubit2))
    result.extend(two_qubit_gate_op("cx", qubit0, qubit1))
    result.extend(two_qubit_gate_op("cx", qubit2, qubit1))
    return result


def pswap_gate(
    theta: Union[int, float], qubit0: IndexedIdentifier, qubit1: IndexedIdentifier
) -> list[QuantumGate]:
    """
    Implements the PSWAP gate as a decomposition of other gates.
    """
    result: list[QuantumGate] = []
    result.extend(two_qubit_gate_op("swap", qubit0, qubit1))
    result.extend(two_qubit_gate_op("cx", qubit0, qubit1))
    result.extend(u3_gate(0, 0, theta, qubit1))
    result.extend(two_qubit_gate_op("cx", qubit0, qubit1))
    return result


def iswap_gate(qubit0: IndexedIdentifier, qubit1: IndexedIdentifier) -> list[QuantumGate]:
    """Implements the iSwap gate as a decomposition of other gates.

    Reference: https://docs.quantum.ibm.com/api/qiskit/qiskit.circuit.library.iSwapGate
    """

    result: list[QuantumGate] = []

    result.extend(one_qubit_gate_op("s", qubit0))
    result.extend(one_qubit_gate_op("s", qubit1))
    result.extend(one_qubit_gate_op("h", qubit0))
    result.extend(two_qubit_gate_op("cx", qubit0, qubit1))
    result.extend(two_qubit_gate_op("cx", qubit1, qubit0))
    result.extend(one_qubit_gate_op("h", qubit1))

    return result


def crx_gate(
    theta: Union[int, float], qubit0: IndexedIdentifier, qubit1: IndexedIdentifier
) -> list[QuantumGate]:
    """
    Implements the CRX gate as a decomposition of other gates.

    Used the following qiskit decomposition:

        In [26]: q.draw()
        Out[26]:

        q_0: ──────■──────
             ┌─────┴─────┐
        q_1: ┤ Rx(theta) ├
             └───────────┘

        In [27]: q.decompose().decompose().decompose().draw()
        Out[27]:

        q_0: ────────────────■───────────────────────■───────────────────────
             ┌────────────┐┌─┴─┐┌─────────────────┐┌─┴─┐┌───────────────────┐
        q_1: ┤ U(0,0,π/2) ├┤ X ├┤ U(-theta/2,0,0) ├┤ X ├┤ U(theta/2,-π/2,0) ├
             └────────────┘└───┘└─────────────────┘└───┘└───────────────────┘
    """
    result: list[QuantumGate] = []
    result.extend(u3_gate(0, 0, CONSTANTS_MAP["pi"] / 2, qubit1))
    result.extend(two_qubit_gate_op("cx", qubit0, qubit1))
    result.extend(u3_gate(-1 * theta / 2, 0, 0, qubit1))
    result.extend(two_qubit_gate_op("cx", qubit0, qubit1))
    result.extend(u3_gate(theta / 2, -1 * CONSTANTS_MAP["pi"] / 2, 0, qubit1))
    return result


def cry_gate(
    theta: Union[int, float], qubit0: IndexedIdentifier, qubit1: IndexedIdentifier
) -> list[QuantumGate]:
    """
    Implements the CRY gate as a decomposition of other gates.

    Used the following qiskit decomposition -

        In [4]: q.draw()
        Out[4]:

        q_0: ──────■──────
             ┌─────┴─────┐
        q_1: ┤ Ry(theta) ├
             └───────────┘

        In [5]: q.decompose().decompose().decompose().draw()
        Out[5]:

        q_0: ─────────────────────■────────────────────────■──
             ┌─────────────────┐┌─┴─┐┌──────────────────┐┌─┴─┐
        q_1: ┤ U3(theta/2,0,0) ├┤ X ├┤ U3(-theta/2,0,0) ├┤ X ├
             └─────────────────┘└───┘└──────────────────┘└───┘
    """
    result: list[QuantumGate] = []
    result.extend(u3_gate(theta / 2, 0, 0, qubit1))
    result.extend(two_qubit_gate_op("cx", qubit0, qubit1))
    result.extend(u3_gate(-1 * theta / 2, 0, 0, qubit1))
    result.extend(two_qubit_gate_op("cx", qubit0, qubit1))
    return result


def crz_gate(
    theta: Union[int, float], qubit0: IndexedIdentifier, qubit1: IndexedIdentifier
) -> list[QuantumGate]:
    """
    Implements the CRZ gate as a decomposition of other gates.

    Used the following qiskit decomposition -

        In [4]: q.draw()
        Out[4]:

    q_0: ──────■──────
         ┌─────┴─────┐
    q_1: ┤ Rz(theta) ├
         └───────────┘

        In [5]: q.decompose().decompose().decompose().draw()
        Out[5]:
        global phase: 0

    q_0: ─────────────────────■────────────────────────■──
         ┌─────────────────┐┌─┴─┐┌──────────────────┐┌─┴─┐
    q_1: ┤ U3(0,0,theta/2) ├┤ X ├┤ U3(0,0,-theta/2) ├┤ X ├
         └─────────────────┘└───┘└──────────────────┘└───┘
    """
    result: list[QuantumGate] = []
    result.extend(u3_gate(0, 0, theta / 2, qubit1))
    result.extend(two_qubit_gate_op("cx", qubit0, qubit1))
    result.extend(u3_gate(0, 0, -1 * theta / 2, qubit1))
    result.extend(two_qubit_gate_op("cx", qubit0, qubit1))
    return result


def cu_gate(  # pylint: disable=too-many-arguments
    theta: Union[int, float],
    phi: Union[int, float],
    lam: Union[int, float],
    gamma: Union[int, float],
    qubit0: IndexedIdentifier,
    qubit1: IndexedIdentifier,
) -> list[QuantumGate]:
    """
    Implements the CU gate as a decomposition of other gates.

    Uses the following qiskit decomposition -

        In [7]: qc.draw()
        Out[7]:

        q_0: ────────────■─────────────
             ┌───────────┴────────────┐
        q_1: ┤ U(theta,phi,lam,gamma) ├
             └────────────────────────┘

        In [8]: qc.decompose().decompose().decompose().draw()
        Out[8]:
                 ┌──────────────┐    ┌──────────────────────┐                                     »
        q_0: ────┤ U(0,0,gamma) ├────┤ U(0,0,lam/2 + phi/2) ├──■──────────────────────────────────»
             ┌───┴──────────────┴───┐└──────────────────────┘┌─┴─┐┌──────────────────────────────┐»
        q_1: ┤ U(0,0,lam/2 - phi/2) ├────────────────────────┤ X ├┤ U(-theta/2,0,-lam/2 - phi/2) ├»
             └──────────────────────┘                        └───┘└──────────────────────────────┘»
        «
        «q_0: ──■──────────────────────
        «     ┌─┴─┐┌──────────────────┐
        «q_1: ┤ X ├┤ U(theta/2,phi,0) ├
        «     └───┘└──────────────────┘
    """
    result: list[QuantumGate] = []
    result.extend(u3_gate(0, 0, gamma, qubit0))
    result.extend(u3_gate(0, 0, lam / 2 + phi / 2, qubit0))
    result.extend(u3_gate(0, 0, lam / 2 - phi / 2, qubit1))
    result.extend(two_qubit_gate_op("cx", qubit0, qubit1))
    result.extend(u3_gate(-theta / 2, 0, -lam / 2 - phi / 2, qubit1))
    result.extend(two_qubit_gate_op("cx", qubit0, qubit1))
    result.extend(u3_gate(theta / 2, phi, 0, qubit1))

    return result


def cu3_gate(  # pylint: disable=too-many-arguments
    theta: Union[int, float],
    phi: Union[int, float],
    lam: Union[int, float],
    qubit0: IndexedIdentifier,
    qubit1: IndexedIdentifier,
) -> list[QuantumGate]:
    """
    Implements the CU3 gate as a decomposition of other gates.

    Uses the following qiskit decomposition -

        In [7]: qc.draw()
        Out[7]:

        q_0: ──────────■──────────
             ┌─────────┴─────────┐
        q_1: ┤ U3(theta,phi,lam) ├
             └───────────────────┘

        In [8]: qc.decompose().decompose().decompose().draw()
        Out[8]:
             ┌──────────────────────┐
        q_0: ┤ U(0,0,lam/2 + phi/2) ├──■────────────────────────────────────■──────────────────────
             ├──────────────────────┤┌─┴─┐┌──────────────────────────────┐┌─┴─┐┌──────────────────┐
        q_1: ┤ U(0,0,lam/2 - phi/2) ├┤ X ├┤ U(-theta/2,0,-lam/2 - phi/2) ├┤ X ├┤ U(theta/2,phi,0) ├
             └──────────────────────┘└───┘└──────────────────────────────┘└───┘└──────────────────┘
    """
    result: list[QuantumGate] = []
    result.extend(u3_gate(0, 0, lam / 2 + phi / 2, qubit0))
    result.extend(u3_gate(0, 0, lam / 2 - phi / 2, qubit1))
    result.extend(two_qubit_gate_op("cx", qubit0, qubit1))
    result.extend(u3_gate(-theta / 2, 0, -lam / 2 - phi / 2, qubit1))
    result.extend(two_qubit_gate_op("cx", qubit0, qubit1))
    result.extend(u3_gate(theta / 2, phi, 0, qubit1))

    return result


def cu1_gate(
    theta: Union[int, float], qubit0: IndexedIdentifier, qubit1: IndexedIdentifier
) -> list[QuantumGate]:
    """
    Implements the CU1 gate as a decomposition of other gates.

    Uses the following qiskit decomposition -

        In [11]: qc.draw()
        Out[11]:

        q_0: ─■──────────
              │U1(theta)
        q_1: ─■──────────


        In [12]: qc.decompose().decompose().decompose().draw()
        Out[12]:
             ┌────────────────┐
        q_0: ┤ U(0,0,theta/2) ├──■───────────────────────■────────────────────
             └────────────────┘┌─┴─┐┌─────────────────┐┌─┴─┐┌────────────────┐
        q_1: ──────────────────┤ X ├┤ U(0,0,-theta/2) ├┤ X ├┤ U(0,0,theta/2) ├
                               └───┘└─────────────────┘└───┘└────────────────┘
    """
    result: list[QuantumGate] = []
    result.extend(u3_gate(0, 0, theta / 2, qubit0))
    result.extend(two_qubit_gate_op("cx", qubit0, qubit1))
    result.extend(u3_gate(0, 0, -theta / 2, qubit1))
    result.extend(two_qubit_gate_op("cx", qubit0, qubit1))
    result.extend(u3_gate(0, 0, theta / 2, qubit1))

    return result


def csx_gate(qubit0: IndexedIdentifier, qubit1: IndexedIdentifier) -> list[QuantumGate]:
    """Implement the CSX gate as a decomposition of other gates.

    Used the following qiskit decomposition -

        In [19]: q = QuantumCircuit(2)

        In [20]: q.csx(0,1)
        Out[20]: <qiskit.circuit.instructionset.InstructionSet at 0x127e022f0>

        In [21]: q.draw()
        Out[21]:

        q_0: ──■───
             ┌─┴──┐
        q_1: ┤ Sx ├
             └────┘

        In [22]: q.decompose().decompose().draw()
        Out[22]:
                 ┌─────────┐
            q_0: ┤ U1(π/4) ├──■────────────────■────────────────────────
                 ├─────────┤┌─┴─┐┌──────────┐┌─┴─┐┌─────────┐┌─────────┐
            q_1: ┤ U2(0,π) ├┤ X ├┤ U1(-π/4) ├┤ X ├┤ U1(π/4) ├┤ U2(0,π) ├
                 └─────────┘└───┘└──────────┘└───┘└─────────┘└─────────┘
    """
    result: list[QuantumGate] = []
    result.extend(phaseshift_gate(CONSTANTS_MAP["pi"] / 4, qubit0))
    result.extend(u2_gate(0, CONSTANTS_MAP["pi"], qubit1))
    result.extend(two_qubit_gate_op("cx", qubit0, qubit1))
    result.extend(phaseshift_gate(-CONSTANTS_MAP["pi"] / 4, qubit1))
    result.extend(two_qubit_gate_op("cx", qubit0, qubit1))
    result.extend(phaseshift_gate(CONSTANTS_MAP["pi"] / 4, qubit1))
    result.extend(u2_gate(0, CONSTANTS_MAP["pi"], qubit1))

    return result


def rxx_gate(
    theta: Union[int, float], qubit0: IndexedIdentifier, qubit1: IndexedIdentifier
) -> list[Union[QuantumGate, QuantumPhase]]:
    """
    Implements the RXX gate as a decomposition of other gates.
    """

    result: list[Union[QuantumGate, QuantumPhase]] = []
    result.extend(global_phase_gate(-theta / 2, [qubit0, qubit1]))
    result.extend(one_qubit_gate_op("h", qubit0))
    result.extend(one_qubit_gate_op("h", qubit1))
    result.extend(two_qubit_gate_op("cx", qubit0, qubit1))
    result.extend(one_qubit_rotation_op("rz", theta, qubit1))
    result.extend(two_qubit_gate_op("cx", qubit0, qubit1))
    result.extend(one_qubit_gate_op("h", qubit1))
    result.extend(one_qubit_gate_op("h", qubit0))

    return result


def rccx_gate(
    qubit0: IndexedIdentifier, qubit1: IndexedIdentifier, qubit2: IndexedIdentifier
) -> list[QuantumGate]:
    result: list[QuantumGate] = []
    result.extend(u2_gate(0, CONSTANTS_MAP["pi"], qubit2))
    result.extend(phaseshift_gate(CONSTANTS_MAP["pi"] / 4, qubit2))
    result.extend(two_qubit_gate_op("cx", qubit1, qubit2))
    result.extend(phaseshift_gate(-CONSTANTS_MAP["pi"] / 4, qubit2))
    result.extend(two_qubit_gate_op("cx", qubit0, qubit2))
    result.extend(phaseshift_gate(CONSTANTS_MAP["pi"] / 4, qubit2))
    result.extend(two_qubit_gate_op("cx", qubit1, qubit2))
    result.extend(phaseshift_gate(-CONSTANTS_MAP["pi"] / 4, qubit2))
    result.extend(u2_gate(0, CONSTANTS_MAP["pi"], qubit2))

    return result


def rzz_gate(
    theta: Union[int, float], qubit0: IndexedIdentifier, qubit1: IndexedIdentifier
) -> list[Union[QuantumGate, QuantumPhase]]:
    """
    Implements the RZZ gate as a decomposition of other gates.

    Used the following qiskit decomposition -

        In [32]: q.draw()
        Out[32]:

        q_0: ─■──────────
              │ZZ(theta)
        q_1: ─■──────────


        In [33]: q.decompose().decompose().decompose().draw()
        Out[33]:
        global phase: -theta/2

        q_0: ──■─────────────────────■──
             ┌─┴─┐┌───────────────┐┌─┴─┐
        q_1: ┤ X ├┤ U3(0,0,theta) ├┤ X ├
             └───┘└───────────────┘└───┘
    """
    result: list[Union[QuantumGate, QuantumPhase]] = []

    result.extend(global_phase_gate(-theta / 2, [qubit0, qubit1]))
    result.extend(two_qubit_gate_op("cx", qubit0, qubit1))
    result.extend(u3_gate(0, 0, theta, qubit1))
    result.extend(two_qubit_gate_op("cx", qubit0, qubit1))

    return result


def cphaseshift_gate(
    theta: Union[int, float], qubit0: IndexedIdentifier, qubit1: IndexedIdentifier
) -> list[QuantumGate]:
    """
    Implements the controlled phase shift gate as a decomposition of other gates.

    Uses the following qiskit decomposition -

        In [11]: qc.draw()
        Out[11]:

        q_0: ─■─────────
             │P(theta)
        q_1: ─■─────────


        In [12]: qc.decompose().decompose().decompose().draw()
        Out[12]:
             ┌────────────────┐
        q_0: ┤ U(0,0,theta/2) ├──■───────────────────────■────────────────────
             └────────────────┘┌─┴─┐┌─────────────────┐┌─┴─┐┌────────────────┐
        q_1: ──────────────────┤ X ├┤ U(0,0,-theta/2) ├┤ X ├┤ U(0,0,theta/2) ├
                               └───┘└─────────────────┘└───┘└────────────────┘
    """
    result: list[QuantumGate] = []
    result.extend(u3_gate(0, 0, theta / 2, qubit0))
    result.extend(two_qubit_gate_op("cx", qubit0, qubit1))
    result.extend(u3_gate(0, 0, -theta / 2, qubit1))
    result.extend(two_qubit_gate_op("cx", qubit0, qubit1))
    result.extend(u3_gate(0, 0, theta / 2, qubit1))

    return result


def cphaseshift00_gate(
    theta: Union[int, float], qubit0: IndexedIdentifier, qubit1: IndexedIdentifier
) -> list[QuantumGate]:
    """
    Implements the controlled phase shift 00 gate as a decomposition of other gates.
    """
    result: list[QuantumGate] = []
    result.extend(one_qubit_gate_op("x", qubit0))
    result.extend(one_qubit_gate_op("x", qubit1))
    result.extend(u3_gate(0, 0, theta / 2, qubit0))
    result.extend(u3_gate(0, 0, theta / 2, qubit1))
    result.extend(two_qubit_gate_op("cx", qubit0, qubit1))
    result.extend(u3_gate(0, 0, -theta / 2, qubit1))
    result.extend(two_qubit_gate_op("cx", qubit0, qubit1))
    result.extend(one_qubit_gate_op("x", qubit0))
    result.extend(one_qubit_gate_op("x", qubit1))
    return result


def cphaseshift01_gate(
    theta: Union[int, float], qubit0: IndexedIdentifier, qubit1: IndexedIdentifier
) -> list[QuantumGate]:
    """
    Implements the controlled phase shift 01 gate as a decomposition of other gates.
    """
    result: list[QuantumGate] = []
    result.extend(one_qubit_gate_op("x", qubit0))
    result.extend(u3_gate(0, 0, theta / 2, qubit1))
    result.extend(u3_gate(0, 0, theta / 2, qubit0))
    result.extend(two_qubit_gate_op("cx", qubit0, qubit1))
    result.extend(u3_gate(0, 0, -theta / 2, qubit1))
    result.extend(two_qubit_gate_op("cx", qubit0, qubit1))
    result.extend(one_qubit_gate_op("x", qubit0))
    return result


def cphaseshift10_gate(
    theta: Union[int, float], qubit0: IndexedIdentifier, qubit1: IndexedIdentifier
) -> list[QuantumGate]:
    """
    Implements the controlled phase shift 10 gate as a decomposition of other gates.
    """
    result: list[QuantumGate] = []
    result.extend(u3_gate(0, 0, theta / 2, qubit0))
    result.extend(one_qubit_gate_op("x", qubit1))
    result.extend(u3_gate(0, 0, theta / 2, qubit1))
    result.extend(two_qubit_gate_op("cx", qubit0, qubit1))
    result.extend(u3_gate(0, 0, -theta / 2, qubit1))
    result.extend(two_qubit_gate_op("cx", qubit0, qubit1))
    result.extend(one_qubit_gate_op("x", qubit1))
    return result


def gpi_gate(phi, qubit_id) -> list[QuantumGate]:
    """
    Implements the gpi gate as a decomposition of other gates.
    """
    theta_0 = CONSTANTS_MAP["pi"]
    phi_0 = phi
    lambda_0 = -phi_0 + CONSTANTS_MAP["pi"]
    return u3_gate(theta_0, phi_0, lambda_0, qubit_id)


def gpi2_gate(phi, qubit_id) -> list[QuantumGate]:
    """
    Implements the gpi2 gate as a decomposition of other gates.
    """
    # Reference:
    # https://amazon-braket-sdk-python.readthedocs.io/en/latest/_apidoc/braket.circuits.circuit.html#braket.circuits.circuit.Circuit.gpi2
    # https://docs.quantum.ibm.com/api/qiskit/qiskit.circuit.library.U3Gate#u3gate
    theta_0 = CONSTANTS_MAP["pi"] / 2
    phi_0 = phi - CONSTANTS_MAP["pi"] / 2
    lambda_0 = CONSTANTS_MAP["pi"] / 2 - phi
    return u3_gate(theta_0, phi_0, lambda_0, qubit_id)


# pylint: disable-next=too-many-arguments
def ms_gate(phi0, phi1, theta, qubit0, qubit1) -> list[QuantumGate]:
    """
    Implements the Molmer Sorenson gate as a decomposition of other gates.
    """
    mat = np.array(
        [
            [
                np.cos(np.pi * theta),
                0,
                0,
                -1j * np.exp(-1j * 2 * np.pi * (phi0 + phi1)) * np.sin(np.pi * theta),
            ],
            [
                0,
                np.cos(np.pi * theta),
                -1j * np.exp(-1j * 2 * np.pi * (phi0 - phi1)) * np.sin(np.pi * theta),
                0,
            ],
            [
                0,
                -1j * np.exp(1j * 2 * np.pi * (phi0 - phi1)) * np.sin(np.pi * theta),
                np.cos(np.pi * theta),
                0,
            ],
            [
                -1j * np.exp(1j * 2 * np.pi * (phi0 + phi1)) * np.sin(np.pi * theta),
                0,
                0,
                np.cos(np.pi * theta),
            ],
        ]
    )
    angles = kak_decomposition_angles(mat)
    qubits = [qubit0, qubit1]

    result: list[QuantumGate] = []
    result.extend(u3_gate(angles[0][0], angles[0][1], angles[0][2], qubits[0]))
    result.extend(u3_gate(angles[1][0], angles[1][1], angles[1][2], qubits[1]))
    result.extend(one_qubit_gate_op("sx", qubits[0]))
    result.extend(two_qubit_gate_op("cx", qubits[0], qubits[1]))
    result.extend(
        one_qubit_rotation_op("rx", ((1 / 2) - 2 * theta) * CONSTANTS_MAP["pi"], qubits[0])
    )
    result.extend(one_qubit_rotation_op("rx", CONSTANTS_MAP["pi"] / 2, qubits[1]))
    result.extend(two_qubit_gate_op("cx", qubits[1], qubits[0]))
    result.extend(sxdg_gate_op(qubits[1]))
    result.extend(one_qubit_gate_op("s", qubits[1]))
    result.extend(two_qubit_gate_op("cx", qubits[0], qubits[1]))
    result.extend(u3_gate(angles[2][0], angles[2][1], angles[2][2], qubits[0]))
    result.extend(u3_gate(angles[3][0], angles[3][1], angles[3][2], qubits[1]))
    return result


def ccx_gate_op(
    qubit0: IndexedIdentifier, qubit1: IndexedIdentifier, qubit2: IndexedIdentifier
) -> list[QuantumGate]:
    return [
        QuantumGate(
            modifiers=[],
            name=Identifier(name="ccx"),
            arguments=[],
            qubits=[qubit0, qubit1, qubit2],
        )
    ]


def ecr_gate(qubit0: IndexedIdentifier, qubit1: IndexedIdentifier) -> list[QuantumGate]:
    """
    Implements the ECR gate as a decomposition of other gates.
    """
    result: list[QuantumGate] = []
    result.extend(one_qubit_gate_op("s", qubit0))
    result.extend(one_qubit_rotation_op("rx", CONSTANTS_MAP["pi"] / 2, qubit1))
    result.extend(two_qubit_gate_op("cx", qubit0, qubit1))
    result.extend(one_qubit_gate_op("x", qubit0))
    return result


def c3sx_gate(
    qubit0: IndexedIdentifier,
    qubit1: IndexedIdentifier,
    qubit2: IndexedIdentifier,
    qubit3: IndexedIdentifier,
) -> list[QuantumGate]:
    """
    Implements the c3sx gate as a decomposition of other gates.

    Uses the following qiskit decomposition -

    In [15]: qc.draw()
    Out[15]:

    q_0: ──■───
           │
    q_1: ──■───
           │
    q_2: ──■───
         ┌─┴──┐
    q_3: ┤ Sx ├
         └────┘

    In [16]: qc.decompose().draw()
    Out[16]:

    q_0: ──────■──────────■────────────────────■────────────────────────────────────────■────────
               │        ┌─┴─┐                ┌─┴─┐                                      │
    q_1: ──────┼────────┤ X ├──────■─────────┤ X ├──────■──────────■────────────────────┼────────
               │        └───┘      │         └───┘      │        ┌─┴─┐                ┌─┴─┐
    q_2: ──────┼───────────────────┼────────────────────┼────────┤ X ├──────■─────────┤ X ├──────
         ┌───┐ │U1(π/8) ┌───┐┌───┐ │U1(-π/8) ┌───┐┌───┐ │U1(π/8) ├───┤┌───┐ │U1(-π/8) ├───┤┌───┐
    q_3: ┤ H ├─■────────┤ H ├┤ H ├─■─────────┤ H ├┤ H ├─■────────┤ H ├┤ H ├─■─────────┤ H ├┤ H ├─
         └───┘          └───┘└───┘           └───┘└───┘          └───┘└───┘           └───┘└───┘
    «
    «q_0:─────────────────────────────────■──────────────────────
    «                                     │
    «q_1:────────────■────────────────────┼──────────────────────
    «              ┌─┴─┐                ┌─┴─┐
    «q_2:─■────────┤ X ├──────■─────────┤ X ├──────■─────────────
    «     │U1(π/8) ├───┤┌───┐ │U1(-π/8) ├───┤┌───┐ │U1(π/8) ┌───┐
    «q_3:─■────────┤ H ├┤ H ├─■─────────┤ H ├┤ H ├─■────────┤ H ├
    «              └───┘└───┘           └───┘└───┘          └───┘
    """

    result: list[QuantumGate] = []
    result.extend(one_qubit_gate_op("h", qubit3))
    result.extend(cu1_gate(CONSTANTS_MAP["pi"] / 8, qubit0, qubit3))
    result.extend(two_qubit_gate_op("cx", qubit0, qubit1))
    # h(q[3]) * h (q[3]) = Identity
    result.extend(cu1_gate(-CONSTANTS_MAP["pi"] / 8, qubit1, qubit3))
    result.extend(two_qubit_gate_op("cx", qubit0, qubit1))
    # h(q[3]) * h (q[3]) = Identity
    result.extend(cu1_gate(CONSTANTS_MAP["pi"] / 8, qubit1, qubit3))
    result.extend(two_qubit_gate_op("cx", qubit1, qubit2))
    # h(q[3]) * h (q[3]) = Identity
    result.extend(cu1_gate(-CONSTANTS_MAP["pi"] / 8, qubit2, qubit3))
    result.extend(two_qubit_gate_op("cx", qubit0, qubit2))
    # h(q[3]) * h (q[3]) = Identity
    result.extend(cu1_gate(CONSTANTS_MAP["pi"] / 8, qubit2, qubit3))
    result.extend(two_qubit_gate_op("cx", qubit1, qubit2))
    # h(q[3]) * h (q[3]) = Identity
    result.extend(cu1_gate(-CONSTANTS_MAP["pi"] / 8, qubit2, qubit3))
    result.extend(two_qubit_gate_op("cx", qubit0, qubit2))
    # h(q[3]) * h (q[3]) = Identity
    result.extend(cu1_gate(CONSTANTS_MAP["pi"] / 8, qubit2, qubit3))
    result.extend(one_qubit_gate_op("h", qubit3))

    return result


def c4x_gate(
    qubit0: IndexedIdentifier,
    qubit1: IndexedIdentifier,
    qubit2: IndexedIdentifier,
    qubit3: IndexedIdentifier,
) -> list[QuantumGate]:
    """
    Implements the c4x gate
    """
    return [
        QuantumGate(
            modifiers=[],
            name=Identifier(name="c4x"),
            arguments=[],
            qubits=[qubit0, qubit1, qubit2, qubit3],
        )
    ]


def prx_gate(theta, phi, qubit_id) -> list[QuantumGate]:
    """
    Implements the PRX gate as a decomposition of other gates.
    """
    # Reference:
    # https://amazon-braket-sdk-python.readthedocs.io/en/latest/_apidoc/braket.circuits.circuit.html#braket.circuits.circuit.Circuit.prx
    # https://docs.quantum.ibm.com/api/qiskit/qiskit.circuit.library.U3Gate#u3gate
    theta_0 = theta
    phi_0 = phi - CONSTANTS_MAP["pi"] / 2
    lambda_0 = CONSTANTS_MAP["pi"] / 2 - phi
    return u3_gate(theta_0, phi_0, lambda_0, qubit_id)


def one_qubit_gate_op(gate_name: str, qubit_id: IndexedIdentifier) -> list[QuantumGate]:
    return [
        QuantumGate(
            modifiers=[],
            name=Identifier(name=gate_name),
            arguments=[],
            qubits=[qubit_id],
        )
    ]


def one_qubit_rotation_op(
    gate_name: str, rotation: float, qubit_id: IndexedIdentifier
) -> list[QuantumGate]:
    return [
        QuantumGate(
            modifiers=[],
            name=Identifier(name=gate_name),
            arguments=[FloatLiteral(value=rotation)],
            qubits=[qubit_id],
        )
    ]


def two_qubit_gate_op(
    gate_name: str, qubit_id1: IndexedIdentifier, qubit_id2: IndexedIdentifier
) -> list[QuantumGate]:
    return [
        QuantumGate(
            modifiers=[],
            name=Identifier(name=gate_name.lower()),
            arguments=[],
            qubits=[qubit_id1, qubit_id2],
        )
    ]


ONE_QUBIT_OP_MAP = {
    "id": lambda qubit_id: one_qubit_gate_op("id", qubit_id),
    "h": lambda qubit_id: one_qubit_gate_op("h", qubit_id),
    "x": lambda qubit_id: one_qubit_gate_op("x", qubit_id),
    "not": lambda qubit_id: one_qubit_gate_op("x", qubit_id),
    "y": lambda qubit_id: one_qubit_gate_op("y", qubit_id),
    "z": lambda qubit_id: one_qubit_gate_op("z", qubit_id),
    "s": lambda qubit_id: one_qubit_gate_op("s", qubit_id),
    "t": lambda qubit_id: one_qubit_gate_op("t", qubit_id),
    "sdg": lambda qubit_id: one_qubit_gate_op("sdg", qubit_id),
    "si": lambda qubit_id: one_qubit_gate_op("sdg", qubit_id),
    "tdg": lambda qubit_id: one_qubit_gate_op("tdg", qubit_id),
    "ti": lambda qubit_id: one_qubit_gate_op("tdg", qubit_id),
    "v": lambda qubit_id: one_qubit_gate_op("sx", qubit_id),
    "sx": lambda qubit_id: one_qubit_gate_op("sx", qubit_id),
    "vi": sxdg_gate_op,
    "sxdg": sxdg_gate_op,
}


ONE_QUBIT_ROTATION_MAP = {
    "rx": lambda rotation, qubit_id: one_qubit_rotation_op("rx", rotation, qubit_id),
    "ry": lambda rotation, qubit_id: one_qubit_rotation_op("ry", rotation, qubit_id),
    "rz": lambda rotation, qubit_id: one_qubit_rotation_op("rz", rotation, qubit_id),
    "u1": phaseshift_gate,
    "U1": phaseshift_gate,
    "u": u3_gate,
    "U": u3_gate,
    "u3": u3_gate,
    "U3": u3_gate,
    "U2": u2_gate,
    "u2": u2_gate,
    "prx": prx_gate,
    "phaseshift": phaseshift_gate,
    "p": phaseshift_gate,
    "gpi": gpi_gate,
    "gpi2": gpi2_gate,
}

TWO_QUBIT_OP_MAP = {
    "cx": lambda qubit_id1, qubit_id2: two_qubit_gate_op("cx", qubit_id1, qubit_id2),
    "CX": lambda qubit_id1, qubit_id2: two_qubit_gate_op("cx", qubit_id1, qubit_id2),
    "cnot": lambda qubit_id1, qubit_id2: two_qubit_gate_op("cx", qubit_id1, qubit_id2),
    "cz": lambda qubit_id1, qubit_id2: two_qubit_gate_op("cz", qubit_id1, qubit_id2),
    "swap": lambda qubit_id1, qubit_id2: two_qubit_gate_op("swap", qubit_id1, qubit_id2),
    "cv": csx_gate,
    "cy": cy_gate,
    "ch": ch_gate,
    "xx": rxx_gate,
    "rxx": rxx_gate,
    "yy": ryy_gate,
    "ryy": ryy_gate,
    "zz": rzz_gate,
    "rzz": rzz_gate,
    "xy": xy_gate,
    "xx_plus_yy": xx_plus_yy_gate,
    "pswap": pswap_gate,
    "iswap": iswap_gate,
    "cp": cphaseshift_gate,
    "crx": crx_gate,
    "cry": cry_gate,
    "crz": crz_gate,
    "cu": cu_gate,
    "cu3": cu3_gate,
    "csx": csx_gate,
    "cphaseshift": cphaseshift_gate,
    "cu1": cu1_gate,
    "cp00": cphaseshift00_gate,
    "cphaseshift00": cphaseshift00_gate,
    "cp01": cphaseshift01_gate,
    "cphaseshift01": cphaseshift01_gate,
    "cp10": cphaseshift10_gate,
    "cphaseshift10": cphaseshift10_gate,
    "ecr": ecr_gate,
    "ms": ms_gate,
}

THREE_QUBIT_OP_MAP = {
    "ccx": ccx_gate_op,
    "toffoli": ccx_gate_op,
    "ccnot": ccx_gate_op,
    "cswap": cswap_gate,
    "rccx": rccx_gate,
}

FOUR_QUBIT_OP_MAP = {"c3sx": c3sx_gate, "c3sqrtx": c3sx_gate}

FIVE_QUBIT_OP_MAP = {
    "c4x": c4x_gate,
}

BASIS_GATE_MAP = {
    # default basis set is the gate set of the stdgates.inc library file
    BasisSet.DEFAULT: {
        "id",
        "rx",
        "ry",
        "rz",
        "h",
        "x",
        "y",
        "z",
        "s",
        "sx",
        "t",
        "sdg",
        "tdg",
        "cx",
        "cz",
        "swap",
    },
    BasisSet.ROTATIONAL_CX: {"rx", "ry", "rz", "cx"},
    BasisSet.CLIFFORD_T: {"h", "t", "s", "cx", "tdg", "sdg"},
}


def map_qasm_op_to_callable(op_name: str) -> tuple[Callable, int]:
    """
    Map a QASM operation to a callable.

    Args:
        op_name (str): The QASM operation name.

    Returns:
        tuple: A tuple containing the callable and the number of qubits the operation acts on.

    Raises:
        ValidationError: If the QASM operation is unsupported or undeclared.
    """
    op_maps: list[tuple[dict, int]] = [
        (ONE_QUBIT_OP_MAP, 1),
        (ONE_QUBIT_ROTATION_MAP, 1),
        (TWO_QUBIT_OP_MAP, 2),
        (THREE_QUBIT_OP_MAP, 3),
        (FOUR_QUBIT_OP_MAP, 4),
        (FIVE_QUBIT_OP_MAP, 5),
    ]

    for op_map, qubit_count in op_maps:
        try:
            return op_map[op_name], qubit_count
        except KeyError:
            continue

    raise ValidationError(f"Unsupported / undeclared QASM operation: {op_name}")


SELF_INVERTING_ONE_QUBIT_OP_SET = {"id", "h", "x", "y", "z"}
ST_GATE_INV_MAP = {
    "s": "sdg",
    "t": "tdg",
    "sdg": "s",
    "tdg": "t",
}
ROTATION_INVERSION_ONE_QUBIT_OP_MAP = {"rx", "ry", "rz"}
U_INV_ROTATION_MAP = {
    "U": u3_inv_gate,
    "u3": u3_inv_gate,
    "U3": u3_inv_gate,
    "U2": u2_inv_gate,
    "u2": u2_inv_gate,
}


def map_qasm_inv_op_to_callable(op_name: str):
    """
    Map a QASM operation to a callable.

    Args:
        op_name (str): The QASM operation name.

    Returns:
        tuple: A tuple containing the callable, the number of qubits the operation acts on,
        and what is to be done with the basic gate which we are trying to invert.
    """
    if op_name in SELF_INVERTING_ONE_QUBIT_OP_SET:
        return ONE_QUBIT_OP_MAP[op_name], 1, InversionOp.NO_OP
    if op_name in ST_GATE_INV_MAP:
        inv_gate_name = ST_GATE_INV_MAP[op_name]
        return ONE_QUBIT_OP_MAP[inv_gate_name], 1, InversionOp.NO_OP
    if op_name in TWO_QUBIT_OP_MAP:
        return TWO_QUBIT_OP_MAP[op_name], 2, InversionOp.NO_OP
    if op_name in THREE_QUBIT_OP_MAP:
        return THREE_QUBIT_OP_MAP[op_name], 3, InversionOp.NO_OP
    if op_name in U_INV_ROTATION_MAP:
        # Special handling for U gate as it is composed of multiple
        # basic gates and we need to invert each of them
        return U_INV_ROTATION_MAP[op_name], 1, InversionOp.NO_OP
    if op_name in ROTATION_INVERSION_ONE_QUBIT_OP_MAP:
        return (
            ONE_QUBIT_ROTATION_MAP[op_name],
            1,
            InversionOp.INVERT_ROTATION,
        )
    raise ValidationError(f"Unsupported / undeclared QASM operation: {op_name}")
=======
# Copyright (C) 2025 qBraid
#
# This file is part of PyQASM
#
# PyQASM is free software released under the GNU General Public License v3
# or later. You can redistribute and/or modify it under the terms of the GPL v3.
# See the LICENSE file in the project root or <https://www.gnu.org/licenses/gpl-3.0.html>.
#
# THERE IS NO WARRANTY for PyQASM, as per Section 15 of the GPL v3.

# pylint: disable=too-many-lines

"""
Module mapping supported QASM gates to lower level gate operations.

"""


from typing import Callable, Union

import numpy as np
from openqasm3.ast import FloatLiteral, Identifier, IndexedIdentifier, QuantumGate, QuantumPhase

from pyqasm.elements import InversionOp
from pyqasm.exceptions import ValidationError
from pyqasm.linalg import kak_decomposition_angles
from pyqasm.maps.expressions import CONSTANTS_MAP


def u3_gate(
    theta: Union[int, float],
    phi: Union[int, float],
    lam: Union[int, float],
    qubit_id,
) -> list[QuantumGate]:
    """
    Implements the U3 gate using the following decomposition:
         https://docs.quantum.ibm.com/api/qiskit/qiskit.circuit.library.UGate
         https://docs.quantum.ibm.com/api/qiskit/qiskit.circuit.library.PhaseGate

    Args:
        name (str): The name of the gate.
        theta (Union[int, float]): The theta parameter.
        phi (Union[int, float]): The phi parameter.
        lam (Union[int, float]): The lambda parameter.
        qubit_id (IndexedIdentifier): The qubit on which to apply the gate.

    Returns:
        list: A list of QuantumGate objects representing the decomposition of the U3 gate.
    """
    result: list[QuantumGate] = []
    result.extend(one_qubit_rotation_op("rz", lam, qubit_id))
    result.extend(one_qubit_rotation_op("rx", CONSTANTS_MAP["pi"] / 2, qubit_id))
    result.extend(one_qubit_rotation_op("rz", theta + CONSTANTS_MAP["pi"], qubit_id))
    result.extend(one_qubit_rotation_op("rx", CONSTANTS_MAP["pi"] / 2, qubit_id))
    result.extend(one_qubit_rotation_op("rz", phi + CONSTANTS_MAP["pi"], qubit_id))
    return result
    # global phase - e^(i*(phi+lambda)/2) is missing in the above implementation


def u3_inv_gate(
    theta: Union[int, float],
    phi: Union[int, float],
    lam: Union[int, float],
    qubits,
) -> list[QuantumGate]:
    """
    Implements the inverse of the U3 gate using the decomposition present in
    the u3_gate function.
    """
    result: list[QuantumGate] = []
    result.extend(one_qubit_rotation_op("rz", -1.0 * (phi + CONSTANTS_MAP["pi"]), qubits))
    result.extend(one_qubit_rotation_op("rx", -1.0 * (CONSTANTS_MAP["pi"] / 2), qubits))
    result.extend(one_qubit_rotation_op("rz", -1.0 * (theta + CONSTANTS_MAP["pi"]), qubits))
    result.extend(one_qubit_rotation_op("rx", -1.0 * (CONSTANTS_MAP["pi"] / 2), qubits))
    result.extend(one_qubit_rotation_op("rz", -1.0 * lam, qubits))
    return result


def u2_gate(phi, lam, qubits) -> list[QuantumGate]:
    """
    Implements the U2 gate using the following decomposition:
        https://docs.quantum.ibm.com/api/qiskit/qiskit.circuit.library.U2Gate
    """
    return u3_gate(CONSTANTS_MAP["pi"] / 2, phi, lam, qubits)


def u2_inv_gate(phi, lam, qubits) -> list[QuantumGate]:
    """
    Implements the inverse of the U2 gate using the decomposition present in
    the u2_gate function.
    """
    return u3_inv_gate(CONSTANTS_MAP["pi"] / 2, phi, lam, qubits)


def global_phase_gate(theta: float, qubit_list: list[IndexedIdentifier]) -> list[QuantumPhase]:
    """
    Builds a global phase gate with the given theta and qubit list.

    Args:
        theta (float): The phase angle.
        qubit_list (list[IndexedIdentifier]): The list of qubits on which to apply the phase.

    Returns:
        list[QuantumPhase]: A QuantumPhase object representing the global phase gate.
    """
    return [
        QuantumPhase(
            argument=FloatLiteral(value=theta), qubits=qubit_list, modifiers=[]  # type: ignore
        )
    ]


def sxdg_gate_op(qubit_id) -> list[QuantumGate]:
    """
    Implements the conjugate transpose of the Sqrt(X) gate as a decomposition of other gates.
    """
    return one_qubit_rotation_op("rx", -CONSTANTS_MAP["pi"] / 2, qubit_id)


def cy_gate(qubit0: IndexedIdentifier, qubit1: IndexedIdentifier) -> list[QuantumGate]:
    """
    Implements the CY gate as a decomposition of other gates.
    """
    result: list[QuantumGate] = []
    result.extend(one_qubit_gate_op("sdg", qubit1))
    result.extend(two_qubit_gate_op("cx", qubit0, qubit1))
    result.extend(one_qubit_gate_op("s", qubit1))
    return result


def ch_gate(qubit0: IndexedIdentifier, qubit1: IndexedIdentifier) -> list[QuantumGate]:
    """
    Implements the CH gate as a decomposition of other gates.

    Used the following qiskit decomposition -

        In [10]: q = QuantumCircuit(2)

        In [11]: q.ch(0, 1)
        Out[11]: <qiskit.circuit.instructionset.InstructionSet at 0x127e00a90>

        In [12]: q.decompose().draw()
        Out[12]:

        q_0: ─────────────────■─────────────────────
             ┌───┐┌───┐┌───┐┌─┴─┐┌─────┐┌───┐┌─────┐
        q_1: ┤ S ├┤ H ├┤ T ├┤ X ├┤ Tdg ├┤ H ├┤ Sdg ├
             └───┘└───┘└───┘└───┘└─────┘└───┘└─────┘
    """
    result: list[QuantumGate] = []
    result.extend(one_qubit_gate_op("s", qubit1))
    result.extend(one_qubit_gate_op("h", qubit1))
    result.extend(one_qubit_gate_op("t", qubit1))
    result.extend(two_qubit_gate_op("cx", qubit0, qubit1))
    result.extend(one_qubit_gate_op("tdg", qubit1))
    result.extend(one_qubit_gate_op("h", qubit1))
    result.extend(one_qubit_gate_op("sdg", qubit1))

    return result


def xy_gate(
    theta: Union[int, float], qubit0: IndexedIdentifier, qubit1: IndexedIdentifier
) -> list[QuantumGate]:
    """Implements the XXPlusYY gate matrix as defined by braket.

    Reference :
    https://amazon-braket-sdk-python.readthedocs.io/en/latest/_apidoc/braket.circuits.gate.html#braket.circuits.gate.Gate.XY

    """
    return xx_plus_yy_gate(theta, CONSTANTS_MAP["pi"], qubit0, qubit1)


def xx_plus_yy_gate(
    theta: Union[int, float],
    phi: Union[int, float],
    qubit0: IndexedIdentifier,
    qubit1: IndexedIdentifier,
) -> list[QuantumGate]:
    """
    Implements the XXPlusYY gate as a decomposition of other gates.

    Uses the following qiskit decomposition:

    In [7]: qc.draw()
    Out[7]:
         ┌─────────────────────┐
    q_0: ┤0                    ├
         │  (XX+YY)(theta,phi) │
    q_1: ┤1                    ├
         └─────────────────────┘

    In [8]: qc.decompose().draw()
    Out[8]:
         ┌─────────┐ ┌───┐            ┌───┐┌──────────────┐┌───┐  ┌─────┐   ┌──────────┐
    q_0: ┤ Rz(phi) ├─┤ S ├────────────┤ X ├┤ Ry(-theta/2) ├┤ X ├──┤ Sdg ├───┤ Rz(-phi) ├───────────
         ├─────────┴┐├───┴┐┌─────────┐└─┬─┘├──────────────┤└─┬─┘┌─┴─────┴──┐└─┬──────┬─┘┌─────────┐
    q_1: ┤ Rz(-π/2) ├┤ √X ├┤ Rz(π/2) ├──■──┤ Ry(-theta/2) ├──■──┤ Rz(-π/2) ├──┤ √Xdg ├──┤ Rz(π/2) ├
         └──────────┘└────┘└─────────┘     └──────────────┘     └──────────┘  └──────┘  └─────────┘
    """
    result: list[QuantumGate] = []

    result.extend(one_qubit_rotation_op("rz", phi, qubit0))
    result.extend(one_qubit_rotation_op("rz", -1 * (CONSTANTS_MAP["pi"] / 2), qubit1))
    result.extend(one_qubit_gate_op("s", qubit0))
    result.extend(one_qubit_gate_op("sx", qubit1))
    result.extend(one_qubit_rotation_op("rz", (CONSTANTS_MAP["pi"] / 2), qubit0))
    result.extend(two_qubit_gate_op("cx", qubit1, qubit0))
    result.extend(one_qubit_rotation_op("ry", -1 * theta / 2, qubit0))
    result.extend(one_qubit_rotation_op("ry", -1 * theta / 2, qubit1))
    result.extend(two_qubit_gate_op("cx", qubit1, qubit0))
    result.extend(one_qubit_rotation_op("rz", (-1 * CONSTANTS_MAP["pi"] / 2), qubit0))
    result.extend(one_qubit_gate_op("sxdg", qubit1))
    result.extend(one_qubit_gate_op("sdg", qubit0))
    result.extend(one_qubit_rotation_op("rz", (CONSTANTS_MAP["pi"] / 2), qubit1))
    result.extend(one_qubit_rotation_op("rz", -1 * phi, qubit0))

    return result


def ryy_gate(
    theta: Union[int, float], qubit0: IndexedIdentifier, qubit1: IndexedIdentifier
) -> list[QuantumGate]:
    """
    Implements the YY gate as a decomposition of other gates.

    Uses the following qiskit decomposition:

    In [9]: qc.draw()
    Out[9]:
         ┌─────────────┐
    q_0: ┤0            ├
         │  Ryy(theta) │
    q_1: ┤1            ├
         └─────────────┘

    In [10]: qc.decompose().draw()
    Out[10]:
         ┌─────────┐                       ┌──────────┐
    q_0: ┤ Rx(π/2) ├──■─────────────────■──┤ Rx(-π/2) ├
         ├─────────┤┌─┴─┐┌───────────┐┌─┴─┐├──────────┤
    q_1: ┤ Rx(π/2) ├┤ X ├┤ Rz(theta) ├┤ X ├┤ Rx(-π/2) ├
         └─────────┘└───┘└───────────┘└───┘└──────────┘

    """
    result: list[QuantumGate] = []
    result.extend(one_qubit_rotation_op("rx", CONSTANTS_MAP["pi"] / 2, qubit0))
    result.extend(one_qubit_rotation_op("rx", CONSTANTS_MAP["pi"] / 2, qubit1))
    result.extend(two_qubit_gate_op("cx", qubit0, qubit1))
    result.extend(one_qubit_rotation_op("rz", theta, qubit1))
    result.extend(two_qubit_gate_op("cx", qubit0, qubit1))
    result.extend(one_qubit_rotation_op("rx", -CONSTANTS_MAP["pi"] / 2, qubit0))
    result.extend(one_qubit_rotation_op("rx", -CONSTANTS_MAP["pi"] / 2, qubit1))
    return result


def zz_gate(
    theta: Union[int, float], qubit0: IndexedIdentifier, qubit1: IndexedIdentifier
) -> list[QuantumGate]:
    """
    Implements the ZZ gate as a decomposition of other gates.
    """
    result: list[QuantumGate] = []
    result.extend(two_qubit_gate_op("cz", qubit0, qubit1))
    result.extend(one_qubit_gate_op("h", qubit1))
    result.extend(one_qubit_rotation_op("rz", theta, qubit1))
    result.extend(one_qubit_gate_op("h", qubit1))
    result.extend(two_qubit_gate_op("cz", qubit0, qubit1))
    return result


def phaseshift_gate(theta: Union[int, float], qubit: IndexedIdentifier) -> list[QuantumGate]:
    """
    Implements the phase shift gate as a decomposition of other gates.
    """
    result: list[QuantumGate] = []
    result.extend(one_qubit_gate_op("h", qubit))
    result.extend(one_qubit_rotation_op("rx", theta, qubit))
    result.extend(one_qubit_gate_op("h", qubit))
    return result


def cswap_gate(
    qubit0: IndexedIdentifier, qubit1: IndexedIdentifier, qubit2: IndexedIdentifier
) -> list[QuantumGate]:
    """
    Implements the CSWAP gate as a decomposition of other gates.
    """
    result: list[QuantumGate] = []
    result.extend(two_qubit_gate_op("cx", qubit2, qubit1))
    result.extend(one_qubit_gate_op("h", qubit2))
    result.extend(two_qubit_gate_op("cx", qubit1, qubit2))
    result.extend(one_qubit_gate_op("tdg", qubit2))
    result.extend(two_qubit_gate_op("cx", qubit0, qubit2))
    result.extend(one_qubit_gate_op("t", qubit2))
    result.extend(two_qubit_gate_op("cx", qubit1, qubit2))
    result.extend(one_qubit_gate_op("t", qubit1))
    result.extend(one_qubit_gate_op("tdg", qubit2))
    result.extend(two_qubit_gate_op("cx", qubit0, qubit2))
    result.extend(two_qubit_gate_op("cx", qubit0, qubit1))
    result.extend(one_qubit_gate_op("t", qubit2))
    result.extend(one_qubit_gate_op("t", qubit0))
    result.extend(one_qubit_gate_op("tdg", qubit1))
    result.extend(one_qubit_gate_op("h", qubit2))
    result.extend(two_qubit_gate_op("cx", qubit0, qubit1))
    result.extend(two_qubit_gate_op("cx", qubit2, qubit1))
    return result


def pswap_gate(
    theta: Union[int, float], qubit0: IndexedIdentifier, qubit1: IndexedIdentifier
) -> list[QuantumGate]:
    """
    Implements the PSWAP gate as a decomposition of other gates.
    """
    result: list[QuantumGate] = []
    result.extend(two_qubit_gate_op("swap", qubit0, qubit1))
    result.extend(two_qubit_gate_op("cx", qubit0, qubit1))
    result.extend(u3_gate(0, 0, theta, qubit1))
    result.extend(two_qubit_gate_op("cx", qubit0, qubit1))
    return result


def iswap_gate(qubit0: IndexedIdentifier, qubit1: IndexedIdentifier) -> list[QuantumGate]:
    """Implements the iSwap gate as a decomposition of other gates.

    Reference: https://docs.quantum.ibm.com/api/qiskit/qiskit.circuit.library.iSwapGate
    """

    result: list[QuantumGate] = []

    result.extend(one_qubit_gate_op("s", qubit0))
    result.extend(one_qubit_gate_op("s", qubit1))
    result.extend(one_qubit_gate_op("h", qubit0))
    result.extend(two_qubit_gate_op("cx", qubit0, qubit1))
    result.extend(two_qubit_gate_op("cx", qubit1, qubit0))
    result.extend(one_qubit_gate_op("h", qubit1))

    return result


def crx_gate(
    theta: Union[int, float], qubit0: IndexedIdentifier, qubit1: IndexedIdentifier
) -> list[QuantumGate]:
    """
    Implements the CRX gate as a decomposition of other gates.

    Used the following qiskit decomposition:

        In [26]: q.draw()
        Out[26]:

        q_0: ──────■──────
             ┌─────┴─────┐
        q_1: ┤ Rx(theta) ├
             └───────────┘

        In [27]: q.decompose().decompose().decompose().draw()
        Out[27]:

        q_0: ────────────────■───────────────────────■───────────────────────
             ┌────────────┐┌─┴─┐┌─────────────────┐┌─┴─┐┌───────────────────┐
        q_1: ┤ U(0,0,π/2) ├┤ X ├┤ U(-theta/2,0,0) ├┤ X ├┤ U(theta/2,-π/2,0) ├
             └────────────┘└───┘└─────────────────┘└───┘└───────────────────┘
    """
    result: list[QuantumGate] = []
    result.extend(u3_gate(0, 0, CONSTANTS_MAP["pi"] / 2, qubit1))
    result.extend(two_qubit_gate_op("cx", qubit0, qubit1))
    result.extend(u3_gate(-1 * theta / 2, 0, 0, qubit1))
    result.extend(two_qubit_gate_op("cx", qubit0, qubit1))
    result.extend(u3_gate(theta / 2, -1 * CONSTANTS_MAP["pi"] / 2, 0, qubit1))
    return result


def cry_gate(
    theta: Union[int, float], qubit0: IndexedIdentifier, qubit1: IndexedIdentifier
) -> list[QuantumGate]:
    """
    Implements the CRY gate as a decomposition of other gates.

    Used the following qiskit decomposition -

        In [4]: q.draw()
        Out[4]:

        q_0: ──────■──────
             ┌─────┴─────┐
        q_1: ┤ Ry(theta) ├
             └───────────┘

        In [5]: q.decompose().decompose().decompose().draw()
        Out[5]:

        q_0: ─────────────────────■────────────────────────■──
             ┌─────────────────┐┌─┴─┐┌──────────────────┐┌─┴─┐
        q_1: ┤ U3(theta/2,0,0) ├┤ X ├┤ U3(-theta/2,0,0) ├┤ X ├
             └─────────────────┘└───┘└──────────────────┘└───┘
    """
    result: list[QuantumGate] = []
    result.extend(u3_gate(theta / 2, 0, 0, qubit1))
    result.extend(two_qubit_gate_op("cx", qubit0, qubit1))
    result.extend(u3_gate(-1 * theta / 2, 0, 0, qubit1))
    result.extend(two_qubit_gate_op("cx", qubit0, qubit1))
    return result


def crz_gate(
    theta: Union[int, float], qubit0: IndexedIdentifier, qubit1: IndexedIdentifier
) -> list[QuantumGate]:
    """
    Implements the CRZ gate as a decomposition of other gates.

    Used the following qiskit decomposition -

        In [4]: q.draw()
        Out[4]:

    q_0: ──────■──────
         ┌─────┴─────┐
    q_1: ┤ Rz(theta) ├
         └───────────┘

        In [5]: q.decompose().decompose().decompose().draw()
        Out[5]:
        global phase: 0

    q_0: ─────────────────────■────────────────────────■──
         ┌─────────────────┐┌─┴─┐┌──────────────────┐┌─┴─┐
    q_1: ┤ U3(0,0,theta/2) ├┤ X ├┤ U3(0,0,-theta/2) ├┤ X ├
         └─────────────────┘└───┘└──────────────────┘└───┘
    """
    result: list[QuantumGate] = []
    result.extend(u3_gate(0, 0, theta / 2, qubit1))
    result.extend(two_qubit_gate_op("cx", qubit0, qubit1))
    result.extend(u3_gate(0, 0, -1 * theta / 2, qubit1))
    result.extend(two_qubit_gate_op("cx", qubit0, qubit1))
    return result


def cu_gate(  # pylint: disable=too-many-arguments
    theta: Union[int, float],
    phi: Union[int, float],
    lam: Union[int, float],
    gamma: Union[int, float],
    qubit0: IndexedIdentifier,
    qubit1: IndexedIdentifier,
) -> list[QuantumGate]:
    """
    Implements the CU gate as a decomposition of other gates.

    Uses the following qiskit decomposition -

        In [7]: qc.draw()
        Out[7]:

        q_0: ────────────■─────────────
             ┌───────────┴────────────┐
        q_1: ┤ U(theta,phi,lam,gamma) ├
             └────────────────────────┘

        In [8]: qc.decompose().decompose().decompose().draw()
        Out[8]:
                 ┌──────────────┐    ┌──────────────────────┐                                     »
        q_0: ────┤ U(0,0,gamma) ├────┤ U(0,0,lam/2 + phi/2) ├──■──────────────────────────────────»
             ┌───┴──────────────┴───┐└──────────────────────┘┌─┴─┐┌──────────────────────────────┐»
        q_1: ┤ U(0,0,lam/2 - phi/2) ├────────────────────────┤ X ├┤ U(-theta/2,0,-lam/2 - phi/2) ├»
             └──────────────────────┘                        └───┘└──────────────────────────────┘»
        «
        «q_0: ──■──────────────────────
        «     ┌─┴─┐┌──────────────────┐
        «q_1: ┤ X ├┤ U(theta/2,phi,0) ├
        «     └───┘└──────────────────┘
    """
    result: list[QuantumGate] = []
    result.extend(u3_gate(0, 0, gamma, qubit0))
    result.extend(u3_gate(0, 0, lam / 2 + phi / 2, qubit0))
    result.extend(u3_gate(0, 0, lam / 2 - phi / 2, qubit1))
    result.extend(two_qubit_gate_op("cx", qubit0, qubit1))
    result.extend(u3_gate(-theta / 2, 0, -lam / 2 - phi / 2, qubit1))
    result.extend(two_qubit_gate_op("cx", qubit0, qubit1))
    result.extend(u3_gate(theta / 2, phi, 0, qubit1))

    return result


def cu3_gate(  # pylint: disable=too-many-arguments
    theta: Union[int, float],
    phi: Union[int, float],
    lam: Union[int, float],
    qubit0: IndexedIdentifier,
    qubit1: IndexedIdentifier,
) -> list[QuantumGate]:
    """
    Implements the CU3 gate as a decomposition of other gates.

    Uses the following qiskit decomposition -

        In [7]: qc.draw()
        Out[7]:

        q_0: ──────────■──────────
             ┌─────────┴─────────┐
        q_1: ┤ U3(theta,phi,lam) ├
             └───────────────────┘

        In [8]: qc.decompose().decompose().decompose().draw()
        Out[8]:
             ┌──────────────────────┐
        q_0: ┤ U(0,0,lam/2 + phi/2) ├──■────────────────────────────────────■──────────────────────
             ├──────────────────────┤┌─┴─┐┌──────────────────────────────┐┌─┴─┐┌──────────────────┐
        q_1: ┤ U(0,0,lam/2 - phi/2) ├┤ X ├┤ U(-theta/2,0,-lam/2 - phi/2) ├┤ X ├┤ U(theta/2,phi,0) ├
             └──────────────────────┘└───┘└──────────────────────────────┘└───┘└──────────────────┘
    """
    result: list[QuantumGate] = []
    result.extend(u3_gate(0, 0, lam / 2 + phi / 2, qubit0))
    result.extend(u3_gate(0, 0, lam / 2 - phi / 2, qubit1))
    result.extend(two_qubit_gate_op("cx", qubit0, qubit1))
    result.extend(u3_gate(-theta / 2, 0, -lam / 2 - phi / 2, qubit1))
    result.extend(two_qubit_gate_op("cx", qubit0, qubit1))
    result.extend(u3_gate(theta / 2, phi, 0, qubit1))

    return result


def cu1_gate(
    theta: Union[int, float], qubit0: IndexedIdentifier, qubit1: IndexedIdentifier
) -> list[QuantumGate]:
    """
    Implements the CU1 gate as a decomposition of other gates.

    Uses the following qiskit decomposition -

        In [11]: qc.draw()
        Out[11]:

        q_0: ─■──────────
              │U1(theta)
        q_1: ─■──────────


        In [12]: qc.decompose().decompose().decompose().draw()
        Out[12]:
             ┌────────────────┐
        q_0: ┤ U(0,0,theta/2) ├──■───────────────────────■────────────────────
             └────────────────┘┌─┴─┐┌─────────────────┐┌─┴─┐┌────────────────┐
        q_1: ──────────────────┤ X ├┤ U(0,0,-theta/2) ├┤ X ├┤ U(0,0,theta/2) ├
                               └───┘└─────────────────┘└───┘└────────────────┘
    """
    result: list[QuantumGate] = []
    result.extend(u3_gate(0, 0, theta / 2, qubit0))
    result.extend(two_qubit_gate_op("cx", qubit0, qubit1))
    result.extend(u3_gate(0, 0, -theta / 2, qubit1))
    result.extend(two_qubit_gate_op("cx", qubit0, qubit1))
    result.extend(u3_gate(0, 0, theta / 2, qubit1))

    return result


def csx_gate(qubit0: IndexedIdentifier, qubit1: IndexedIdentifier) -> list[QuantumGate]:
    """Implement the CSX gate as a decomposition of other gates.

    Used the following qiskit decomposition -

        In [19]: q = QuantumCircuit(2)

        In [20]: q.csx(0,1)
        Out[20]: <qiskit.circuit.instructionset.InstructionSet at 0x127e022f0>

        In [21]: q.draw()
        Out[21]:

        q_0: ──■───
             ┌─┴──┐
        q_1: ┤ Sx ├
             └────┘

        In [22]: q.decompose().decompose().draw()
        Out[22]:
                 ┌─────────┐
            q_0: ┤ U1(π/4) ├──■────────────────■────────────────────────
                 ├─────────┤┌─┴─┐┌──────────┐┌─┴─┐┌─────────┐┌─────────┐
            q_1: ┤ U2(0,π) ├┤ X ├┤ U1(-π/4) ├┤ X ├┤ U1(π/4) ├┤ U2(0,π) ├
                 └─────────┘└───┘└──────────┘└───┘└─────────┘└─────────┘
    """
    result: list[QuantumGate] = []
    result.extend(phaseshift_gate(CONSTANTS_MAP["pi"] / 4, qubit0))
    result.extend(u2_gate(0, CONSTANTS_MAP["pi"], qubit1))
    result.extend(two_qubit_gate_op("cx", qubit0, qubit1))
    result.extend(phaseshift_gate(-CONSTANTS_MAP["pi"] / 4, qubit1))
    result.extend(two_qubit_gate_op("cx", qubit0, qubit1))
    result.extend(phaseshift_gate(CONSTANTS_MAP["pi"] / 4, qubit1))
    result.extend(u2_gate(0, CONSTANTS_MAP["pi"], qubit1))

    return result


def rxx_gate(
    theta: Union[int, float], qubit0: IndexedIdentifier, qubit1: IndexedIdentifier
) -> list[Union[QuantumGate, QuantumPhase]]:
    """
    Implements the RXX gate as a decomposition of other gates.
    """

    result: list[Union[QuantumGate, QuantumPhase]] = []
    result.extend(global_phase_gate(-theta / 2, [qubit0, qubit1]))
    result.extend(one_qubit_gate_op("h", qubit0))
    result.extend(one_qubit_gate_op("h", qubit1))
    result.extend(two_qubit_gate_op("cx", qubit0, qubit1))
    result.extend(one_qubit_rotation_op("rz", theta, qubit1))
    result.extend(two_qubit_gate_op("cx", qubit0, qubit1))
    result.extend(one_qubit_gate_op("h", qubit1))
    result.extend(one_qubit_gate_op("h", qubit0))

    return result


def rccx_gate(
    qubit0: IndexedIdentifier, qubit1: IndexedIdentifier, qubit2: IndexedIdentifier
) -> list[QuantumGate]:
    result: list[QuantumGate] = []
    result.extend(u2_gate(0, CONSTANTS_MAP["pi"], qubit2))
    result.extend(phaseshift_gate(CONSTANTS_MAP["pi"] / 4, qubit2))
    result.extend(two_qubit_gate_op("cx", qubit1, qubit2))
    result.extend(phaseshift_gate(-CONSTANTS_MAP["pi"] / 4, qubit2))
    result.extend(two_qubit_gate_op("cx", qubit0, qubit2))
    result.extend(phaseshift_gate(CONSTANTS_MAP["pi"] / 4, qubit2))
    result.extend(two_qubit_gate_op("cx", qubit1, qubit2))
    result.extend(phaseshift_gate(-CONSTANTS_MAP["pi"] / 4, qubit2))
    result.extend(u2_gate(0, CONSTANTS_MAP["pi"], qubit2))

    return result


def rzz_gate(
    theta: Union[int, float], qubit0: IndexedIdentifier, qubit1: IndexedIdentifier
) -> list[Union[QuantumGate, QuantumPhase]]:
    """
    Implements the RZZ gate as a decomposition of other gates.

    Used the following qiskit decomposition -

        In [32]: q.draw()
        Out[32]:

        q_0: ─■──────────
              │ZZ(theta)
        q_1: ─■──────────


        In [33]: q.decompose().decompose().decompose().draw()
        Out[33]:
        global phase: -theta/2

        q_0: ──■─────────────────────■──
             ┌─┴─┐┌───────────────┐┌─┴─┐
        q_1: ┤ X ├┤ U3(0,0,theta) ├┤ X ├
             └───┘└───────────────┘└───┘
    """
    result: list[Union[QuantumGate, QuantumPhase]] = []

    result.extend(global_phase_gate(-theta / 2, [qubit0, qubit1]))
    result.extend(two_qubit_gate_op("cx", qubit0, qubit1))
    result.extend(u3_gate(0, 0, theta, qubit1))
    result.extend(two_qubit_gate_op("cx", qubit0, qubit1))

    return result


def cphaseshift_gate(
    theta: Union[int, float], qubit0: IndexedIdentifier, qubit1: IndexedIdentifier
) -> list[QuantumGate]:
    """
    Implements the controlled phase shift gate as a decomposition of other gates.

    Uses the following qiskit decomposition -

        In [11]: qc.draw()
        Out[11]:

        q_0: ─■─────────
             │P(theta)
        q_1: ─■─────────


        In [12]: qc.decompose().decompose().decompose().draw()
        Out[12]:
             ┌────────────────┐
        q_0: ┤ U(0,0,theta/2) ├──■───────────────────────■────────────────────
             └────────────────┘┌─┴─┐┌─────────────────┐┌─┴─┐┌────────────────┐
        q_1: ──────────────────┤ X ├┤ U(0,0,-theta/2) ├┤ X ├┤ U(0,0,theta/2) ├
                               └───┘└─────────────────┘└───┘└────────────────┘
    """
    result: list[QuantumGate] = []
    result.extend(u3_gate(0, 0, theta / 2, qubit0))
    result.extend(two_qubit_gate_op("cx", qubit0, qubit1))
    result.extend(u3_gate(0, 0, -theta / 2, qubit1))
    result.extend(two_qubit_gate_op("cx", qubit0, qubit1))
    result.extend(u3_gate(0, 0, theta / 2, qubit1))

    return result


def cphaseshift00_gate(
    theta: Union[int, float], qubit0: IndexedIdentifier, qubit1: IndexedIdentifier
) -> list[QuantumGate]:
    """
    Implements the controlled phase shift 00 gate as a decomposition of other gates.
    """
    result: list[QuantumGate] = []
    result.extend(one_qubit_gate_op("x", qubit0))
    result.extend(one_qubit_gate_op("x", qubit1))
    result.extend(u3_gate(0, 0, theta / 2, qubit0))
    result.extend(u3_gate(0, 0, theta / 2, qubit1))
    result.extend(two_qubit_gate_op("cx", qubit0, qubit1))
    result.extend(u3_gate(0, 0, -theta / 2, qubit1))
    result.extend(two_qubit_gate_op("cx", qubit0, qubit1))
    result.extend(one_qubit_gate_op("x", qubit0))
    result.extend(one_qubit_gate_op("x", qubit1))
    return result


def cphaseshift01_gate(
    theta: Union[int, float], qubit0: IndexedIdentifier, qubit1: IndexedIdentifier
) -> list[QuantumGate]:
    """
    Implements the controlled phase shift 01 gate as a decomposition of other gates.
    """
    result: list[QuantumGate] = []
    result.extend(one_qubit_gate_op("x", qubit0))
    result.extend(u3_gate(0, 0, theta / 2, qubit1))
    result.extend(u3_gate(0, 0, theta / 2, qubit0))
    result.extend(two_qubit_gate_op("cx", qubit0, qubit1))
    result.extend(u3_gate(0, 0, -theta / 2, qubit1))
    result.extend(two_qubit_gate_op("cx", qubit0, qubit1))
    result.extend(one_qubit_gate_op("x", qubit0))
    return result


def cphaseshift10_gate(
    theta: Union[int, float], qubit0: IndexedIdentifier, qubit1: IndexedIdentifier
) -> list[QuantumGate]:
    """
    Implements the controlled phase shift 10 gate as a decomposition of other gates.
    """
    result: list[QuantumGate] = []
    result.extend(u3_gate(0, 0, theta / 2, qubit0))
    result.extend(one_qubit_gate_op("x", qubit1))
    result.extend(u3_gate(0, 0, theta / 2, qubit1))
    result.extend(two_qubit_gate_op("cx", qubit0, qubit1))
    result.extend(u3_gate(0, 0, -theta / 2, qubit1))
    result.extend(two_qubit_gate_op("cx", qubit0, qubit1))
    result.extend(one_qubit_gate_op("x", qubit1))
    return result


def gpi_gate(phi, qubit_id) -> list[QuantumGate]:
    """
    Implements the gpi gate as a decomposition of other gates.
    """
    theta_0 = CONSTANTS_MAP["pi"]
    phi_0 = phi
    lambda_0 = -phi_0 + CONSTANTS_MAP["pi"]
    return u3_gate(theta_0, phi_0, lambda_0, qubit_id)


def gpi2_gate(phi, qubit_id) -> list[QuantumGate]:
    """
    Implements the gpi2 gate as a decomposition of other gates.
    """
    # Reference:
    # https://amazon-braket-sdk-python.readthedocs.io/en/latest/_apidoc/braket.circuits.circuit.html#braket.circuits.circuit.Circuit.gpi2
    # https://docs.quantum.ibm.com/api/qiskit/qiskit.circuit.library.U3Gate#u3gate
    theta_0 = CONSTANTS_MAP["pi"] / 2
    phi_0 = phi - CONSTANTS_MAP["pi"] / 2
    lambda_0 = CONSTANTS_MAP["pi"] / 2 - phi
    return u3_gate(theta_0, phi_0, lambda_0, qubit_id)


# pylint: disable-next=too-many-arguments
def ms_gate(phi0, phi1, theta, qubit0, qubit1) -> list[QuantumGate]:
    """
    Implements the Molmer Sorenson gate as a decomposition of other gates.
    """
    mat = np.array(
        [
            [
                np.cos(np.pi * theta),
                0,
                0,
                -1j * np.exp(-1j * 2 * np.pi * (phi0 + phi1)) * np.sin(np.pi * theta),
            ],
            [
                0,
                np.cos(np.pi * theta),
                -1j * np.exp(-1j * 2 * np.pi * (phi0 - phi1)) * np.sin(np.pi * theta),
                0,
            ],
            [
                0,
                -1j * np.exp(1j * 2 * np.pi * (phi0 - phi1)) * np.sin(np.pi * theta),
                np.cos(np.pi * theta),
                0,
            ],
            [
                -1j * np.exp(1j * 2 * np.pi * (phi0 + phi1)) * np.sin(np.pi * theta),
                0,
                0,
                np.cos(np.pi * theta),
            ],
        ]
    )
    angles = kak_decomposition_angles(mat)
    qubits = [qubit0, qubit1]

    result: list[QuantumGate] = []
    result.extend(u3_gate(angles[0][0], angles[0][1], angles[0][2], qubits[0]))
    result.extend(u3_gate(angles[1][0], angles[1][1], angles[1][2], qubits[1]))
    result.extend(one_qubit_gate_op("sx", qubits[0]))
    result.extend(two_qubit_gate_op("cx", qubits[0], qubits[1]))
    result.extend(
        one_qubit_rotation_op("rx", ((1 / 2) - 2 * theta) * CONSTANTS_MAP["pi"], qubits[0])
    )
    result.extend(one_qubit_rotation_op("rx", CONSTANTS_MAP["pi"] / 2, qubits[1]))
    result.extend(two_qubit_gate_op("cx", qubits[1], qubits[0]))
    result.extend(sxdg_gate_op(qubits[1]))
    result.extend(one_qubit_gate_op("s", qubits[1]))
    result.extend(two_qubit_gate_op("cx", qubits[0], qubits[1]))
    result.extend(u3_gate(angles[2][0], angles[2][1], angles[2][2], qubits[0]))
    result.extend(u3_gate(angles[3][0], angles[3][1], angles[3][2], qubits[1]))
    return result


def ccx_gate_op(
    qubit0: IndexedIdentifier, qubit1: IndexedIdentifier, qubit2: IndexedIdentifier
) -> list[QuantumGate]:
    return [
        QuantumGate(
            modifiers=[],
            name=Identifier(name="ccx"),
            arguments=[],
            qubits=[qubit0, qubit1, qubit2],
        )
    ]


def ecr_gate(qubit0: IndexedIdentifier, qubit1: IndexedIdentifier) -> list[QuantumGate]:
    """
    Implements the ECR gate as a decomposition of other gates.
    """
    result: list[QuantumGate] = []
    result.extend(one_qubit_gate_op("s", qubit0))
    result.extend(one_qubit_rotation_op("rx", CONSTANTS_MAP["pi"] / 2, qubit1))
    result.extend(two_qubit_gate_op("cx", qubit0, qubit1))
    result.extend(one_qubit_gate_op("x", qubit0))
    return result


def c3sx_gate(
    qubit0: IndexedIdentifier,
    qubit1: IndexedIdentifier,
    qubit2: IndexedIdentifier,
    qubit3: IndexedIdentifier,
) -> list[QuantumGate]:
    """
    Implements the c3sx gate as a decomposition of other gates.

    Uses the following qiskit decomposition -

    In [15]: qc.draw()
    Out[15]:

    q_0: ──■───
           │
    q_1: ──■───
           │
    q_2: ──■───
         ┌─┴──┐
    q_3: ┤ Sx ├
         └────┘

    In [16]: qc.decompose().draw()
    Out[16]:

    q_0: ──────■──────────■────────────────────■────────────────────────────────────────■────────
               │        ┌─┴─┐                ┌─┴─┐                                      │
    q_1: ──────┼────────┤ X ├──────■─────────┤ X ├──────■──────────■────────────────────┼────────
               │        └───┘      │         └───┘      │        ┌─┴─┐                ┌─┴─┐
    q_2: ──────┼───────────────────┼────────────────────┼────────┤ X ├──────■─────────┤ X ├──────
         ┌───┐ │U1(π/8) ┌───┐┌───┐ │U1(-π/8) ┌───┐┌───┐ │U1(π/8) ├───┤┌───┐ │U1(-π/8) ├───┤┌───┐
    q_3: ┤ H ├─■────────┤ H ├┤ H ├─■─────────┤ H ├┤ H ├─■────────┤ H ├┤ H ├─■─────────┤ H ├┤ H ├─
         └───┘          └───┘└───┘           └───┘└───┘          └───┘└───┘           └───┘└───┘
    «
    «q_0:─────────────────────────────────■──────────────────────
    «                                     │
    «q_1:────────────■────────────────────┼──────────────────────
    «              ┌─┴─┐                ┌─┴─┐
    «q_2:─■────────┤ X ├──────■─────────┤ X ├──────■─────────────
    «     │U1(π/8) ├───┤┌───┐ │U1(-π/8) ├───┤┌───┐ │U1(π/8) ┌───┐
    «q_3:─■────────┤ H ├┤ H ├─■─────────┤ H ├┤ H ├─■────────┤ H ├
    «              └───┘└───┘           └───┘└───┘          └───┘
    """

    result: list[QuantumGate] = []
    result.extend(one_qubit_gate_op("h", qubit3))
    result.extend(cu1_gate(CONSTANTS_MAP["pi"] / 8, qubit0, qubit3))
    result.extend(two_qubit_gate_op("cx", qubit0, qubit1))
    # h(q[3]) * h (q[3]) = Identity
    result.extend(cu1_gate(-CONSTANTS_MAP["pi"] / 8, qubit1, qubit3))
    result.extend(two_qubit_gate_op("cx", qubit0, qubit1))
    # h(q[3]) * h (q[3]) = Identity
    result.extend(cu1_gate(CONSTANTS_MAP["pi"] / 8, qubit1, qubit3))
    result.extend(two_qubit_gate_op("cx", qubit1, qubit2))
    # h(q[3]) * h (q[3]) = Identity
    result.extend(cu1_gate(-CONSTANTS_MAP["pi"] / 8, qubit2, qubit3))
    result.extend(two_qubit_gate_op("cx", qubit0, qubit2))
    # h(q[3]) * h (q[3]) = Identity
    result.extend(cu1_gate(CONSTANTS_MAP["pi"] / 8, qubit2, qubit3))
    result.extend(two_qubit_gate_op("cx", qubit1, qubit2))
    # h(q[3]) * h (q[3]) = Identity
    result.extend(cu1_gate(-CONSTANTS_MAP["pi"] / 8, qubit2, qubit3))
    result.extend(two_qubit_gate_op("cx", qubit0, qubit2))
    # h(q[3]) * h (q[3]) = Identity
    result.extend(cu1_gate(CONSTANTS_MAP["pi"] / 8, qubit2, qubit3))
    result.extend(one_qubit_gate_op("h", qubit3))

    return result


def c4x_gate(
    qubit0: IndexedIdentifier,
    qubit1: IndexedIdentifier,
    qubit2: IndexedIdentifier,
    qubit3: IndexedIdentifier,
) -> list[QuantumGate]:
    """
    Implements the c4x gate
    """
    return [
        QuantumGate(
            modifiers=[],
            name=Identifier(name="c4x"),
            arguments=[],
            qubits=[qubit0, qubit1, qubit2, qubit3],
        )
    ]


def prx_gate(theta, phi, qubit_id) -> list[QuantumGate]:
    """
    Implements the PRX gate as a decomposition of other gates.
    """
    # Reference:
    # https://amazon-braket-sdk-python.readthedocs.io/en/latest/_apidoc/braket.circuits.circuit.html#braket.circuits.circuit.Circuit.prx
    # https://docs.quantum.ibm.com/api/qiskit/qiskit.circuit.library.U3Gate#u3gate
    theta_0 = theta
    phi_0 = phi - CONSTANTS_MAP["pi"] / 2
    lambda_0 = CONSTANTS_MAP["pi"] / 2 - phi
    return u3_gate(theta_0, phi_0, lambda_0, qubit_id)


def one_qubit_gate_op(gate_name: str, qubit_id: IndexedIdentifier) -> list[QuantumGate]:
    return [
        QuantumGate(
            modifiers=[],
            name=Identifier(name=gate_name),
            arguments=[],
            qubits=[qubit_id],
        )
    ]


def one_qubit_rotation_op(
    gate_name: str, rotation: float, qubit_id: IndexedIdentifier
) -> list[QuantumGate]:
    return [
        QuantumGate(
            modifiers=[],
            name=Identifier(name=gate_name),
            arguments=[FloatLiteral(value=rotation)],
            qubits=[qubit_id],
        )
    ]


def two_qubit_gate_op(
    gate_name: str, qubit_id1: IndexedIdentifier, qubit_id2: IndexedIdentifier
) -> list[QuantumGate]:
    return [
        QuantumGate(
            modifiers=[],
            name=Identifier(name=gate_name.lower()),
            arguments=[],
            qubits=[qubit_id1, qubit_id2],
        )
    ]


ONE_QUBIT_OP_MAP = {
    "id": lambda qubit_id: one_qubit_gate_op("id", qubit_id),
    "h": lambda qubit_id: one_qubit_gate_op("h", qubit_id),
    "x": lambda qubit_id: one_qubit_gate_op("x", qubit_id),
    "not": lambda qubit_id: one_qubit_gate_op("x", qubit_id),
    "y": lambda qubit_id: one_qubit_gate_op("y", qubit_id),
    "z": lambda qubit_id: one_qubit_gate_op("z", qubit_id),
    "s": lambda qubit_id: one_qubit_gate_op("s", qubit_id),
    "t": lambda qubit_id: one_qubit_gate_op("t", qubit_id),
    "sdg": lambda qubit_id: one_qubit_gate_op("sdg", qubit_id),
    "si": lambda qubit_id: one_qubit_gate_op("sdg", qubit_id),
    "tdg": lambda qubit_id: one_qubit_gate_op("tdg", qubit_id),
    "ti": lambda qubit_id: one_qubit_gate_op("tdg", qubit_id),
    "v": lambda qubit_id: one_qubit_gate_op("sx", qubit_id),
    "sx": lambda qubit_id: one_qubit_gate_op("sx", qubit_id),
    "vi": sxdg_gate_op,
    "sxdg": sxdg_gate_op,
}


ONE_QUBIT_ROTATION_MAP = {
    "rx": lambda rotation, qubit_id: one_qubit_rotation_op("rx", rotation, qubit_id),
    "ry": lambda rotation, qubit_id: one_qubit_rotation_op("ry", rotation, qubit_id),
    "rz": lambda rotation, qubit_id: one_qubit_rotation_op("rz", rotation, qubit_id),
    "u1": phaseshift_gate,
    "U1": phaseshift_gate,
    "u": u3_gate,
    "U": u3_gate,
    "u3": u3_gate,
    "U3": u3_gate,
    "U2": u2_gate,
    "u2": u2_gate,
    "prx": prx_gate,
    "phaseshift": phaseshift_gate,
    "p": phaseshift_gate,
    "gpi": gpi_gate,
    "gpi2": gpi2_gate,
}

TWO_QUBIT_OP_MAP = {
    "cx": lambda qubit_id1, qubit_id2: two_qubit_gate_op("cx", qubit_id1, qubit_id2),
    "CX": lambda qubit_id1, qubit_id2: two_qubit_gate_op("cx", qubit_id1, qubit_id2),
    "cnot": lambda qubit_id1, qubit_id2: two_qubit_gate_op("cx", qubit_id1, qubit_id2),
    "cz": lambda qubit_id1, qubit_id2: two_qubit_gate_op("cz", qubit_id1, qubit_id2),
    "swap": lambda qubit_id1, qubit_id2: two_qubit_gate_op("swap", qubit_id1, qubit_id2),
    "cv": csx_gate,
    "cy": cy_gate,
    "ch": ch_gate,
    "xx": rxx_gate,
    "rxx": rxx_gate,
    "yy": ryy_gate,
    "ryy": ryy_gate,
    "zz": rzz_gate,
    "rzz": rzz_gate,
    "xy": xy_gate,
    "xx_plus_yy": xx_plus_yy_gate,
    "pswap": pswap_gate,
    "iswap": iswap_gate,
    "cp": cphaseshift_gate,
    "crx": crx_gate,
    "cry": cry_gate,
    "crz": crz_gate,
    "cu": cu_gate,
    "cu3": cu3_gate,
    "csx": csx_gate,
    "cphaseshift": cphaseshift_gate,
    "cu1": cu1_gate,
    "cp00": cphaseshift00_gate,
    "cphaseshift00": cphaseshift00_gate,
    "cp01": cphaseshift01_gate,
    "cphaseshift01": cphaseshift01_gate,
    "cp10": cphaseshift10_gate,
    "cphaseshift10": cphaseshift10_gate,
    "ecr": ecr_gate,
    "ms": ms_gate,
}

THREE_QUBIT_OP_MAP = {
    "ccx": ccx_gate_op,
    "toffoli": ccx_gate_op,
    "ccnot": ccx_gate_op,
    "cswap": cswap_gate,
    "rccx": rccx_gate,
}

FOUR_QUBIT_OP_MAP = {"c3sx": c3sx_gate, "c3sqrtx": c3sx_gate}

FIVE_QUBIT_OP_MAP = {
    "c4x": c4x_gate,
}


def map_qasm_op_to_callable(op_name: str) -> tuple[Callable, int]:
    """
    Map a QASM operation to a callable.

    Args:
        op_name (str): The QASM operation name.

    Returns:
        tuple: A tuple containing the callable and the number of qubits the operation acts on.

    Raises:
        ValidationError: If the QASM operation is unsupported or undeclared.
    """
    op_maps: list[tuple[dict, int]] = [
        (ONE_QUBIT_OP_MAP, 1),
        (ONE_QUBIT_ROTATION_MAP, 1),
        (TWO_QUBIT_OP_MAP, 2),
        (THREE_QUBIT_OP_MAP, 3),
        (FOUR_QUBIT_OP_MAP, 4),
        (FIVE_QUBIT_OP_MAP, 5),
    ]

    for op_map, qubit_count in op_maps:
        try:
            return op_map[op_name], qubit_count
        except KeyError:
            continue

    raise ValidationError(f"Unsupported / undeclared QASM operation: {op_name}")


SELF_INVERTING_ONE_QUBIT_OP_SET = {"id", "h", "x", "y", "z"}
ST_GATE_INV_MAP = {
    "s": "sdg",
    "t": "tdg",
    "sdg": "s",
    "tdg": "t",
}
ROTATION_INVERSION_ONE_QUBIT_OP_MAP = {"rx", "ry", "rz"}
U_INV_ROTATION_MAP = {
    "U": u3_inv_gate,
    "u3": u3_inv_gate,
    "U3": u3_inv_gate,
    "U2": u2_inv_gate,
    "u2": u2_inv_gate,
}


def map_qasm_inv_op_to_callable(op_name: str):
    """
    Map a QASM operation to a callable.

    Args:
        op_name (str): The QASM operation name.

    Returns:
        tuple: A tuple containing the callable, the number of qubits the operation acts on,
        and what is to be done with the basic gate which we are trying to invert.
    """
    if op_name in SELF_INVERTING_ONE_QUBIT_OP_SET:
        return ONE_QUBIT_OP_MAP[op_name], 1, InversionOp.NO_OP
    if op_name in ST_GATE_INV_MAP:
        inv_gate_name = ST_GATE_INV_MAP[op_name]
        return ONE_QUBIT_OP_MAP[inv_gate_name], 1, InversionOp.NO_OP
    if op_name in TWO_QUBIT_OP_MAP:
        return TWO_QUBIT_OP_MAP[op_name], 2, InversionOp.NO_OP
    if op_name in THREE_QUBIT_OP_MAP:
        return THREE_QUBIT_OP_MAP[op_name], 3, InversionOp.NO_OP
    if op_name in U_INV_ROTATION_MAP:
        # Special handling for U gate as it is composed of multiple
        # basic gates and we need to invert each of them
        return U_INV_ROTATION_MAP[op_name], 1, InversionOp.NO_OP
    if op_name in ROTATION_INVERSION_ONE_QUBIT_OP_MAP:
        return (
            ONE_QUBIT_ROTATION_MAP[op_name],
            1,
            InversionOp.INVERT_ROTATION,
        )
    raise ValidationError(f"Unsupported / undeclared QASM operation: {op_name}")
>>>>>>> 9ac826dc
<|MERGE_RESOLUTION|>--- conflicted
+++ resolved
@@ -1,2365 +1,1193 @@
-<<<<<<< HEAD
-# Copyright (C) 2024 qBraid
-#
-# This file is part of pyqasm
-#
-# Pyqasm is free software released under the GNU General Public License v3
-# or later. You can redistribute and/or modify it under the terms of the GPL v3.
-# See the LICENSE file in the project root or <https://www.gnu.org/licenses/gpl-3.0.html>.
-#
-# THERE IS NO WARRANTY for pyqasm, as per Section 15 of the GPL v3.
-
-# pylint: disable=too-many-lines
-
-"""
-Module mapping supported QASM gates to lower level gate operations.
-
-"""
-
-
-from typing import Callable, Union
-
-import numpy as np
-from openqasm3.ast import FloatLiteral, Identifier, IndexedIdentifier, QuantumGate, QuantumPhase
-
-from pyqasm.elements import BasisSet, InversionOp
-from pyqasm.exceptions import ValidationError
-from pyqasm.linalg import kak_decomposition_angles
-from pyqasm.maps.expressions import CONSTANTS_MAP
-
-
-def u3_gate(
-    theta: Union[int, float],
-    phi: Union[int, float],
-    lam: Union[int, float],
-    qubit_id,
-) -> list[QuantumGate]:
-    """
-    Implements the U3 gate using the following decomposition:
-         https://docs.quantum.ibm.com/api/qiskit/qiskit.circuit.library.UGate
-         https://docs.quantum.ibm.com/api/qiskit/qiskit.circuit.library.PhaseGate
-
-    Args:
-        name (str): The name of the gate.
-        theta (Union[int, float]): The theta parameter.
-        phi (Union[int, float]): The phi parameter.
-        lam (Union[int, float]): The lambda parameter.
-        qubit_id (IndexedIdentifier): The qubit on which to apply the gate.
-
-    Returns:
-        list: A list of QuantumGate objects representing the decomposition of the U3 gate.
-    """
-    result: list[QuantumGate] = []
-    result.extend(one_qubit_rotation_op("rz", lam, qubit_id))
-    result.extend(one_qubit_rotation_op("rx", CONSTANTS_MAP["pi"] / 2, qubit_id))
-    result.extend(one_qubit_rotation_op("rz", theta + CONSTANTS_MAP["pi"], qubit_id))
-    result.extend(one_qubit_rotation_op("rx", CONSTANTS_MAP["pi"] / 2, qubit_id))
-    result.extend(one_qubit_rotation_op("rz", phi + CONSTANTS_MAP["pi"], qubit_id))
-    return result
-    # global phase - e^(i*(phi+lambda)/2) is missing in the above implementation
-
-
-def u3_inv_gate(
-    theta: Union[int, float],
-    phi: Union[int, float],
-    lam: Union[int, float],
-    qubits,
-) -> list[QuantumGate]:
-    """
-    Implements the inverse of the U3 gate using the decomposition present in
-    the u3_gate function.
-    """
-    result: list[QuantumGate] = []
-    result.extend(one_qubit_rotation_op("rz", -1.0 * (phi + CONSTANTS_MAP["pi"]), qubits))
-    result.extend(one_qubit_rotation_op("rx", -1.0 * (CONSTANTS_MAP["pi"] / 2), qubits))
-    result.extend(one_qubit_rotation_op("rz", -1.0 * (theta + CONSTANTS_MAP["pi"]), qubits))
-    result.extend(one_qubit_rotation_op("rx", -1.0 * (CONSTANTS_MAP["pi"] / 2), qubits))
-    result.extend(one_qubit_rotation_op("rz", -1.0 * lam, qubits))
-    return result
-
-
-def u2_gate(phi, lam, qubits) -> list[QuantumGate]:
-    """
-    Implements the U2 gate using the following decomposition:
-        https://docs.quantum.ibm.com/api/qiskit/qiskit.circuit.library.U2Gate
-    """
-    return u3_gate(CONSTANTS_MAP["pi"] / 2, phi, lam, qubits)
-
-
-def u2_inv_gate(phi, lam, qubits) -> list[QuantumGate]:
-    """
-    Implements the inverse of the U2 gate using the decomposition present in
-    the u2_gate function.
-    """
-    return u3_inv_gate(CONSTANTS_MAP["pi"] / 2, phi, lam, qubits)
-
-
-def global_phase_gate(theta: float, qubit_list: list[IndexedIdentifier]) -> list[QuantumPhase]:
-    """
-    Builds a global phase gate with the given theta and qubit list.
-
-    Args:
-        theta (float): The phase angle.
-        qubit_list (list[IndexedIdentifier]): The list of qubits on which to apply the phase.
-
-    Returns:
-        list[QuantumPhase]: A QuantumPhase object representing the global phase gate.
-    """
-    return [
-        QuantumPhase(
-            argument=FloatLiteral(value=theta), qubits=qubit_list, modifiers=[]  # type: ignore
-        )
-    ]
-
-
-def sxdg_gate_op(qubit_id) -> list[QuantumGate]:
-    """
-    Implements the conjugate transpose of the Sqrt(X) gate as a decomposition of other gates.
-    """
-    return one_qubit_rotation_op("rx", -CONSTANTS_MAP["pi"] / 2, qubit_id)
-
-
-def cy_gate(qubit0: IndexedIdentifier, qubit1: IndexedIdentifier) -> list[QuantumGate]:
-    """
-    Implements the CY gate as a decomposition of other gates.
-    """
-    result: list[QuantumGate] = []
-    result.extend(one_qubit_gate_op("sdg", qubit1))
-    result.extend(two_qubit_gate_op("cx", qubit0, qubit1))
-    result.extend(one_qubit_gate_op("s", qubit1))
-    return result
-
-
-def ch_gate(qubit0: IndexedIdentifier, qubit1: IndexedIdentifier) -> list[QuantumGate]:
-    """
-    Implements the CH gate as a decomposition of other gates.
-
-    Used the following qiskit decomposition -
-
-        In [10]: q = QuantumCircuit(2)
-
-        In [11]: q.ch(0, 1)
-        Out[11]: <qiskit.circuit.instructionset.InstructionSet at 0x127e00a90>
-
-        In [12]: q.decompose().draw()
-        Out[12]:
-
-        q_0: ─────────────────■─────────────────────
-             ┌───┐┌───┐┌───┐┌─┴─┐┌─────┐┌───┐┌─────┐
-        q_1: ┤ S ├┤ H ├┤ T ├┤ X ├┤ Tdg ├┤ H ├┤ Sdg ├
-             └───┘└───┘└───┘└───┘└─────┘└───┘└─────┘
-    """
-    result: list[QuantumGate] = []
-    result.extend(one_qubit_gate_op("s", qubit1))
-    result.extend(one_qubit_gate_op("h", qubit1))
-    result.extend(one_qubit_gate_op("t", qubit1))
-    result.extend(two_qubit_gate_op("cx", qubit0, qubit1))
-    result.extend(one_qubit_gate_op("tdg", qubit1))
-    result.extend(one_qubit_gate_op("h", qubit1))
-    result.extend(one_qubit_gate_op("sdg", qubit1))
-
-    return result
-
-
-def xy_gate(
-    theta: Union[int, float], qubit0: IndexedIdentifier, qubit1: IndexedIdentifier
-) -> list[QuantumGate]:
-    """Implements the XXPlusYY gate matrix as defined by braket.
-
-    Reference :
-    https://amazon-braket-sdk-python.readthedocs.io/en/latest/_apidoc/braket.circuits.gate.html#braket.circuits.gate.Gate.XY
-
-    """
-    return xx_plus_yy_gate(theta, CONSTANTS_MAP["pi"], qubit0, qubit1)
-
-
-def xx_plus_yy_gate(
-    theta: Union[int, float],
-    phi: Union[int, float],
-    qubit0: IndexedIdentifier,
-    qubit1: IndexedIdentifier,
-) -> list[QuantumGate]:
-    """
-    Implements the XXPlusYY gate as a decomposition of other gates.
-
-    Uses the following qiskit decomposition:
-
-    In [7]: qc.draw()
-    Out[7]:
-         ┌─────────────────────┐
-    q_0: ┤0                    ├
-         │  (XX+YY)(theta,phi) │
-    q_1: ┤1                    ├
-         └─────────────────────┘
-
-    In [8]: qc.decompose().draw()
-    Out[8]:
-         ┌─────────┐ ┌───┐            ┌───┐┌──────────────┐┌───┐  ┌─────┐   ┌──────────┐
-    q_0: ┤ Rz(phi) ├─┤ S ├────────────┤ X ├┤ Ry(-theta/2) ├┤ X ├──┤ Sdg ├───┤ Rz(-phi) ├───────────
-         ├─────────┴┐├───┴┐┌─────────┐└─┬─┘├──────────────┤└─┬─┘┌─┴─────┴──┐└─┬──────┬─┘┌─────────┐
-    q_1: ┤ Rz(-π/2) ├┤ √X ├┤ Rz(π/2) ├──■──┤ Ry(-theta/2) ├──■──┤ Rz(-π/2) ├──┤ √Xdg ├──┤ Rz(π/2) ├
-         └──────────┘└────┘└─────────┘     └──────────────┘     └──────────┘  └──────┘  └─────────┘
-    """
-    result: list[QuantumGate] = []
-
-    result.extend(one_qubit_rotation_op("rz", phi, qubit0))
-    result.extend(one_qubit_rotation_op("rz", -1 * (CONSTANTS_MAP["pi"] / 2), qubit1))
-    result.extend(one_qubit_gate_op("s", qubit0))
-    result.extend(one_qubit_gate_op("sx", qubit1))
-    result.extend(one_qubit_rotation_op("rz", (CONSTANTS_MAP["pi"] / 2), qubit0))
-    result.extend(two_qubit_gate_op("cx", qubit1, qubit0))
-    result.extend(one_qubit_rotation_op("ry", -1 * theta / 2, qubit0))
-    result.extend(one_qubit_rotation_op("ry", -1 * theta / 2, qubit1))
-    result.extend(two_qubit_gate_op("cx", qubit1, qubit0))
-    result.extend(one_qubit_rotation_op("rz", (-1 * CONSTANTS_MAP["pi"] / 2), qubit0))
-    result.extend(one_qubit_gate_op("sxdg", qubit1))
-    result.extend(one_qubit_gate_op("sdg", qubit0))
-    result.extend(one_qubit_rotation_op("rz", (CONSTANTS_MAP["pi"] / 2), qubit1))
-    result.extend(one_qubit_rotation_op("rz", -1 * phi, qubit0))
-
-    return result
-
-
-def ryy_gate(
-    theta: Union[int, float], qubit0: IndexedIdentifier, qubit1: IndexedIdentifier
-) -> list[QuantumGate]:
-    """
-    Implements the YY gate as a decomposition of other gates.
-
-    Uses the following qiskit decomposition:
-
-    In [9]: qc.draw()
-    Out[9]:
-         ┌─────────────┐
-    q_0: ┤0            ├
-         │  Ryy(theta) │
-    q_1: ┤1            ├
-         └─────────────┘
-
-    In [10]: qc.decompose().draw()
-    Out[10]:
-         ┌─────────┐                       ┌──────────┐
-    q_0: ┤ Rx(π/2) ├──■─────────────────■──┤ Rx(-π/2) ├
-         ├─────────┤┌─┴─┐┌───────────┐┌─┴─┐├──────────┤
-    q_1: ┤ Rx(π/2) ├┤ X ├┤ Rz(theta) ├┤ X ├┤ Rx(-π/2) ├
-         └─────────┘└───┘└───────────┘└───┘└──────────┘
-
-    """
-    result: list[QuantumGate] = []
-    result.extend(one_qubit_rotation_op("rx", CONSTANTS_MAP["pi"] / 2, qubit0))
-    result.extend(one_qubit_rotation_op("rx", CONSTANTS_MAP["pi"] / 2, qubit1))
-    result.extend(two_qubit_gate_op("cx", qubit0, qubit1))
-    result.extend(one_qubit_rotation_op("rz", theta, qubit1))
-    result.extend(two_qubit_gate_op("cx", qubit0, qubit1))
-    result.extend(one_qubit_rotation_op("rx", -CONSTANTS_MAP["pi"] / 2, qubit0))
-    result.extend(one_qubit_rotation_op("rx", -CONSTANTS_MAP["pi"] / 2, qubit1))
-    return result
-
-
-def zz_gate(
-    theta: Union[int, float], qubit0: IndexedIdentifier, qubit1: IndexedIdentifier
-) -> list[QuantumGate]:
-    """
-    Implements the ZZ gate as a decomposition of other gates.
-    """
-    result: list[QuantumGate] = []
-    result.extend(two_qubit_gate_op("cz", qubit0, qubit1))
-    result.extend(one_qubit_gate_op("h", qubit1))
-    result.extend(one_qubit_rotation_op("rz", theta, qubit1))
-    result.extend(one_qubit_gate_op("h", qubit1))
-    result.extend(two_qubit_gate_op("cz", qubit0, qubit1))
-    return result
-
-
-def phaseshift_gate(theta: Union[int, float], qubit: IndexedIdentifier) -> list[QuantumGate]:
-    """
-    Implements the phase shift gate as a decomposition of other gates.
-    """
-    result: list[QuantumGate] = []
-    result.extend(one_qubit_gate_op("h", qubit))
-    result.extend(one_qubit_rotation_op("rx", theta, qubit))
-    result.extend(one_qubit_gate_op("h", qubit))
-    return result
-
-
-def cswap_gate(
-    qubit0: IndexedIdentifier, qubit1: IndexedIdentifier, qubit2: IndexedIdentifier
-) -> list[QuantumGate]:
-    """
-    Implements the CSWAP gate as a decomposition of other gates.
-    """
-    result: list[QuantumGate] = []
-    result.extend(two_qubit_gate_op("cx", qubit2, qubit1))
-    result.extend(one_qubit_gate_op("h", qubit2))
-    result.extend(two_qubit_gate_op("cx", qubit1, qubit2))
-    result.extend(one_qubit_gate_op("tdg", qubit2))
-    result.extend(two_qubit_gate_op("cx", qubit0, qubit2))
-    result.extend(one_qubit_gate_op("t", qubit2))
-    result.extend(two_qubit_gate_op("cx", qubit1, qubit2))
-    result.extend(one_qubit_gate_op("t", qubit1))
-    result.extend(one_qubit_gate_op("tdg", qubit2))
-    result.extend(two_qubit_gate_op("cx", qubit0, qubit2))
-    result.extend(two_qubit_gate_op("cx", qubit0, qubit1))
-    result.extend(one_qubit_gate_op("t", qubit2))
-    result.extend(one_qubit_gate_op("t", qubit0))
-    result.extend(one_qubit_gate_op("tdg", qubit1))
-    result.extend(one_qubit_gate_op("h", qubit2))
-    result.extend(two_qubit_gate_op("cx", qubit0, qubit1))
-    result.extend(two_qubit_gate_op("cx", qubit2, qubit1))
-    return result
-
-
-def pswap_gate(
-    theta: Union[int, float], qubit0: IndexedIdentifier, qubit1: IndexedIdentifier
-) -> list[QuantumGate]:
-    """
-    Implements the PSWAP gate as a decomposition of other gates.
-    """
-    result: list[QuantumGate] = []
-    result.extend(two_qubit_gate_op("swap", qubit0, qubit1))
-    result.extend(two_qubit_gate_op("cx", qubit0, qubit1))
-    result.extend(u3_gate(0, 0, theta, qubit1))
-    result.extend(two_qubit_gate_op("cx", qubit0, qubit1))
-    return result
-
-
-def iswap_gate(qubit0: IndexedIdentifier, qubit1: IndexedIdentifier) -> list[QuantumGate]:
-    """Implements the iSwap gate as a decomposition of other gates.
-
-    Reference: https://docs.quantum.ibm.com/api/qiskit/qiskit.circuit.library.iSwapGate
-    """
-
-    result: list[QuantumGate] = []
-
-    result.extend(one_qubit_gate_op("s", qubit0))
-    result.extend(one_qubit_gate_op("s", qubit1))
-    result.extend(one_qubit_gate_op("h", qubit0))
-    result.extend(two_qubit_gate_op("cx", qubit0, qubit1))
-    result.extend(two_qubit_gate_op("cx", qubit1, qubit0))
-    result.extend(one_qubit_gate_op("h", qubit1))
-
-    return result
-
-
-def crx_gate(
-    theta: Union[int, float], qubit0: IndexedIdentifier, qubit1: IndexedIdentifier
-) -> list[QuantumGate]:
-    """
-    Implements the CRX gate as a decomposition of other gates.
-
-    Used the following qiskit decomposition:
-
-        In [26]: q.draw()
-        Out[26]:
-
-        q_0: ──────■──────
-             ┌─────┴─────┐
-        q_1: ┤ Rx(theta) ├
-             └───────────┘
-
-        In [27]: q.decompose().decompose().decompose().draw()
-        Out[27]:
-
-        q_0: ────────────────■───────────────────────■───────────────────────
-             ┌────────────┐┌─┴─┐┌─────────────────┐┌─┴─┐┌───────────────────┐
-        q_1: ┤ U(0,0,π/2) ├┤ X ├┤ U(-theta/2,0,0) ├┤ X ├┤ U(theta/2,-π/2,0) ├
-             └────────────┘└───┘└─────────────────┘└───┘└───────────────────┘
-    """
-    result: list[QuantumGate] = []
-    result.extend(u3_gate(0, 0, CONSTANTS_MAP["pi"] / 2, qubit1))
-    result.extend(two_qubit_gate_op("cx", qubit0, qubit1))
-    result.extend(u3_gate(-1 * theta / 2, 0, 0, qubit1))
-    result.extend(two_qubit_gate_op("cx", qubit0, qubit1))
-    result.extend(u3_gate(theta / 2, -1 * CONSTANTS_MAP["pi"] / 2, 0, qubit1))
-    return result
-
-
-def cry_gate(
-    theta: Union[int, float], qubit0: IndexedIdentifier, qubit1: IndexedIdentifier
-) -> list[QuantumGate]:
-    """
-    Implements the CRY gate as a decomposition of other gates.
-
-    Used the following qiskit decomposition -
-
-        In [4]: q.draw()
-        Out[4]:
-
-        q_0: ──────■──────
-             ┌─────┴─────┐
-        q_1: ┤ Ry(theta) ├
-             └───────────┘
-
-        In [5]: q.decompose().decompose().decompose().draw()
-        Out[5]:
-
-        q_0: ─────────────────────■────────────────────────■──
-             ┌─────────────────┐┌─┴─┐┌──────────────────┐┌─┴─┐
-        q_1: ┤ U3(theta/2,0,0) ├┤ X ├┤ U3(-theta/2,0,0) ├┤ X ├
-             └─────────────────┘└───┘└──────────────────┘└───┘
-    """
-    result: list[QuantumGate] = []
-    result.extend(u3_gate(theta / 2, 0, 0, qubit1))
-    result.extend(two_qubit_gate_op("cx", qubit0, qubit1))
-    result.extend(u3_gate(-1 * theta / 2, 0, 0, qubit1))
-    result.extend(two_qubit_gate_op("cx", qubit0, qubit1))
-    return result
-
-
-def crz_gate(
-    theta: Union[int, float], qubit0: IndexedIdentifier, qubit1: IndexedIdentifier
-) -> list[QuantumGate]:
-    """
-    Implements the CRZ gate as a decomposition of other gates.
-
-    Used the following qiskit decomposition -
-
-        In [4]: q.draw()
-        Out[4]:
-
-    q_0: ──────■──────
-         ┌─────┴─────┐
-    q_1: ┤ Rz(theta) ├
-         └───────────┘
-
-        In [5]: q.decompose().decompose().decompose().draw()
-        Out[5]:
-        global phase: 0
-
-    q_0: ─────────────────────■────────────────────────■──
-         ┌─────────────────┐┌─┴─┐┌──────────────────┐┌─┴─┐
-    q_1: ┤ U3(0,0,theta/2) ├┤ X ├┤ U3(0,0,-theta/2) ├┤ X ├
-         └─────────────────┘└───┘└──────────────────┘└───┘
-    """
-    result: list[QuantumGate] = []
-    result.extend(u3_gate(0, 0, theta / 2, qubit1))
-    result.extend(two_qubit_gate_op("cx", qubit0, qubit1))
-    result.extend(u3_gate(0, 0, -1 * theta / 2, qubit1))
-    result.extend(two_qubit_gate_op("cx", qubit0, qubit1))
-    return result
-
-
-def cu_gate(  # pylint: disable=too-many-arguments
-    theta: Union[int, float],
-    phi: Union[int, float],
-    lam: Union[int, float],
-    gamma: Union[int, float],
-    qubit0: IndexedIdentifier,
-    qubit1: IndexedIdentifier,
-) -> list[QuantumGate]:
-    """
-    Implements the CU gate as a decomposition of other gates.
-
-    Uses the following qiskit decomposition -
-
-        In [7]: qc.draw()
-        Out[7]:
-
-        q_0: ────────────■─────────────
-             ┌───────────┴────────────┐
-        q_1: ┤ U(theta,phi,lam,gamma) ├
-             └────────────────────────┘
-
-        In [8]: qc.decompose().decompose().decompose().draw()
-        Out[8]:
-                 ┌──────────────┐    ┌──────────────────────┐                                     »
-        q_0: ────┤ U(0,0,gamma) ├────┤ U(0,0,lam/2 + phi/2) ├──■──────────────────────────────────»
-             ┌───┴──────────────┴───┐└──────────────────────┘┌─┴─┐┌──────────────────────────────┐»
-        q_1: ┤ U(0,0,lam/2 - phi/2) ├────────────────────────┤ X ├┤ U(-theta/2,0,-lam/2 - phi/2) ├»
-             └──────────────────────┘                        └───┘└──────────────────────────────┘»
-        «
-        «q_0: ──■──────────────────────
-        «     ┌─┴─┐┌──────────────────┐
-        «q_1: ┤ X ├┤ U(theta/2,phi,0) ├
-        «     └───┘└──────────────────┘
-    """
-    result: list[QuantumGate] = []
-    result.extend(u3_gate(0, 0, gamma, qubit0))
-    result.extend(u3_gate(0, 0, lam / 2 + phi / 2, qubit0))
-    result.extend(u3_gate(0, 0, lam / 2 - phi / 2, qubit1))
-    result.extend(two_qubit_gate_op("cx", qubit0, qubit1))
-    result.extend(u3_gate(-theta / 2, 0, -lam / 2 - phi / 2, qubit1))
-    result.extend(two_qubit_gate_op("cx", qubit0, qubit1))
-    result.extend(u3_gate(theta / 2, phi, 0, qubit1))
-
-    return result
-
-
-def cu3_gate(  # pylint: disable=too-many-arguments
-    theta: Union[int, float],
-    phi: Union[int, float],
-    lam: Union[int, float],
-    qubit0: IndexedIdentifier,
-    qubit1: IndexedIdentifier,
-) -> list[QuantumGate]:
-    """
-    Implements the CU3 gate as a decomposition of other gates.
-
-    Uses the following qiskit decomposition -
-
-        In [7]: qc.draw()
-        Out[7]:
-
-        q_0: ──────────■──────────
-             ┌─────────┴─────────┐
-        q_1: ┤ U3(theta,phi,lam) ├
-             └───────────────────┘
-
-        In [8]: qc.decompose().decompose().decompose().draw()
-        Out[8]:
-             ┌──────────────────────┐
-        q_0: ┤ U(0,0,lam/2 + phi/2) ├──■────────────────────────────────────■──────────────────────
-             ├──────────────────────┤┌─┴─┐┌──────────────────────────────┐┌─┴─┐┌──────────────────┐
-        q_1: ┤ U(0,0,lam/2 - phi/2) ├┤ X ├┤ U(-theta/2,0,-lam/2 - phi/2) ├┤ X ├┤ U(theta/2,phi,0) ├
-             └──────────────────────┘└───┘└──────────────────────────────┘└───┘└──────────────────┘
-    """
-    result: list[QuantumGate] = []
-    result.extend(u3_gate(0, 0, lam / 2 + phi / 2, qubit0))
-    result.extend(u3_gate(0, 0, lam / 2 - phi / 2, qubit1))
-    result.extend(two_qubit_gate_op("cx", qubit0, qubit1))
-    result.extend(u3_gate(-theta / 2, 0, -lam / 2 - phi / 2, qubit1))
-    result.extend(two_qubit_gate_op("cx", qubit0, qubit1))
-    result.extend(u3_gate(theta / 2, phi, 0, qubit1))
-
-    return result
-
-
-def cu1_gate(
-    theta: Union[int, float], qubit0: IndexedIdentifier, qubit1: IndexedIdentifier
-) -> list[QuantumGate]:
-    """
-    Implements the CU1 gate as a decomposition of other gates.
-
-    Uses the following qiskit decomposition -
-
-        In [11]: qc.draw()
-        Out[11]:
-
-        q_0: ─■──────────
-              │U1(theta)
-        q_1: ─■──────────
-
-
-        In [12]: qc.decompose().decompose().decompose().draw()
-        Out[12]:
-             ┌────────────────┐
-        q_0: ┤ U(0,0,theta/2) ├──■───────────────────────■────────────────────
-             └────────────────┘┌─┴─┐┌─────────────────┐┌─┴─┐┌────────────────┐
-        q_1: ──────────────────┤ X ├┤ U(0,0,-theta/2) ├┤ X ├┤ U(0,0,theta/2) ├
-                               └───┘└─────────────────┘└───┘└────────────────┘
-    """
-    result: list[QuantumGate] = []
-    result.extend(u3_gate(0, 0, theta / 2, qubit0))
-    result.extend(two_qubit_gate_op("cx", qubit0, qubit1))
-    result.extend(u3_gate(0, 0, -theta / 2, qubit1))
-    result.extend(two_qubit_gate_op("cx", qubit0, qubit1))
-    result.extend(u3_gate(0, 0, theta / 2, qubit1))
-
-    return result
-
-
-def csx_gate(qubit0: IndexedIdentifier, qubit1: IndexedIdentifier) -> list[QuantumGate]:
-    """Implement the CSX gate as a decomposition of other gates.
-
-    Used the following qiskit decomposition -
-
-        In [19]: q = QuantumCircuit(2)
-
-        In [20]: q.csx(0,1)
-        Out[20]: <qiskit.circuit.instructionset.InstructionSet at 0x127e022f0>
-
-        In [21]: q.draw()
-        Out[21]:
-
-        q_0: ──■───
-             ┌─┴──┐
-        q_1: ┤ Sx ├
-             └────┘
-
-        In [22]: q.decompose().decompose().draw()
-        Out[22]:
-                 ┌─────────┐
-            q_0: ┤ U1(π/4) ├──■────────────────■────────────────────────
-                 ├─────────┤┌─┴─┐┌──────────┐┌─┴─┐┌─────────┐┌─────────┐
-            q_1: ┤ U2(0,π) ├┤ X ├┤ U1(-π/4) ├┤ X ├┤ U1(π/4) ├┤ U2(0,π) ├
-                 └─────────┘└───┘└──────────┘└───┘└─────────┘└─────────┘
-    """
-    result: list[QuantumGate] = []
-    result.extend(phaseshift_gate(CONSTANTS_MAP["pi"] / 4, qubit0))
-    result.extend(u2_gate(0, CONSTANTS_MAP["pi"], qubit1))
-    result.extend(two_qubit_gate_op("cx", qubit0, qubit1))
-    result.extend(phaseshift_gate(-CONSTANTS_MAP["pi"] / 4, qubit1))
-    result.extend(two_qubit_gate_op("cx", qubit0, qubit1))
-    result.extend(phaseshift_gate(CONSTANTS_MAP["pi"] / 4, qubit1))
-    result.extend(u2_gate(0, CONSTANTS_MAP["pi"], qubit1))
-
-    return result
-
-
-def rxx_gate(
-    theta: Union[int, float], qubit0: IndexedIdentifier, qubit1: IndexedIdentifier
-) -> list[Union[QuantumGate, QuantumPhase]]:
-    """
-    Implements the RXX gate as a decomposition of other gates.
-    """
-
-    result: list[Union[QuantumGate, QuantumPhase]] = []
-    result.extend(global_phase_gate(-theta / 2, [qubit0, qubit1]))
-    result.extend(one_qubit_gate_op("h", qubit0))
-    result.extend(one_qubit_gate_op("h", qubit1))
-    result.extend(two_qubit_gate_op("cx", qubit0, qubit1))
-    result.extend(one_qubit_rotation_op("rz", theta, qubit1))
-    result.extend(two_qubit_gate_op("cx", qubit0, qubit1))
-    result.extend(one_qubit_gate_op("h", qubit1))
-    result.extend(one_qubit_gate_op("h", qubit0))
-
-    return result
-
-
-def rccx_gate(
-    qubit0: IndexedIdentifier, qubit1: IndexedIdentifier, qubit2: IndexedIdentifier
-) -> list[QuantumGate]:
-    result: list[QuantumGate] = []
-    result.extend(u2_gate(0, CONSTANTS_MAP["pi"], qubit2))
-    result.extend(phaseshift_gate(CONSTANTS_MAP["pi"] / 4, qubit2))
-    result.extend(two_qubit_gate_op("cx", qubit1, qubit2))
-    result.extend(phaseshift_gate(-CONSTANTS_MAP["pi"] / 4, qubit2))
-    result.extend(two_qubit_gate_op("cx", qubit0, qubit2))
-    result.extend(phaseshift_gate(CONSTANTS_MAP["pi"] / 4, qubit2))
-    result.extend(two_qubit_gate_op("cx", qubit1, qubit2))
-    result.extend(phaseshift_gate(-CONSTANTS_MAP["pi"] / 4, qubit2))
-    result.extend(u2_gate(0, CONSTANTS_MAP["pi"], qubit2))
-
-    return result
-
-
-def rzz_gate(
-    theta: Union[int, float], qubit0: IndexedIdentifier, qubit1: IndexedIdentifier
-) -> list[Union[QuantumGate, QuantumPhase]]:
-    """
-    Implements the RZZ gate as a decomposition of other gates.
-
-    Used the following qiskit decomposition -
-
-        In [32]: q.draw()
-        Out[32]:
-
-        q_0: ─■──────────
-              │ZZ(theta)
-        q_1: ─■──────────
-
-
-        In [33]: q.decompose().decompose().decompose().draw()
-        Out[33]:
-        global phase: -theta/2
-
-        q_0: ──■─────────────────────■──
-             ┌─┴─┐┌───────────────┐┌─┴─┐
-        q_1: ┤ X ├┤ U3(0,0,theta) ├┤ X ├
-             └───┘└───────────────┘└───┘
-    """
-    result: list[Union[QuantumGate, QuantumPhase]] = []
-
-    result.extend(global_phase_gate(-theta / 2, [qubit0, qubit1]))
-    result.extend(two_qubit_gate_op("cx", qubit0, qubit1))
-    result.extend(u3_gate(0, 0, theta, qubit1))
-    result.extend(two_qubit_gate_op("cx", qubit0, qubit1))
-
-    return result
-
-
-def cphaseshift_gate(
-    theta: Union[int, float], qubit0: IndexedIdentifier, qubit1: IndexedIdentifier
-) -> list[QuantumGate]:
-    """
-    Implements the controlled phase shift gate as a decomposition of other gates.
-
-    Uses the following qiskit decomposition -
-
-        In [11]: qc.draw()
-        Out[11]:
-
-        q_0: ─■─────────
-             │P(theta)
-        q_1: ─■─────────
-
-
-        In [12]: qc.decompose().decompose().decompose().draw()
-        Out[12]:
-             ┌────────────────┐
-        q_0: ┤ U(0,0,theta/2) ├──■───────────────────────■────────────────────
-             └────────────────┘┌─┴─┐┌─────────────────┐┌─┴─┐┌────────────────┐
-        q_1: ──────────────────┤ X ├┤ U(0,0,-theta/2) ├┤ X ├┤ U(0,0,theta/2) ├
-                               └───┘└─────────────────┘└───┘└────────────────┘
-    """
-    result: list[QuantumGate] = []
-    result.extend(u3_gate(0, 0, theta / 2, qubit0))
-    result.extend(two_qubit_gate_op("cx", qubit0, qubit1))
-    result.extend(u3_gate(0, 0, -theta / 2, qubit1))
-    result.extend(two_qubit_gate_op("cx", qubit0, qubit1))
-    result.extend(u3_gate(0, 0, theta / 2, qubit1))
-
-    return result
-
-
-def cphaseshift00_gate(
-    theta: Union[int, float], qubit0: IndexedIdentifier, qubit1: IndexedIdentifier
-) -> list[QuantumGate]:
-    """
-    Implements the controlled phase shift 00 gate as a decomposition of other gates.
-    """
-    result: list[QuantumGate] = []
-    result.extend(one_qubit_gate_op("x", qubit0))
-    result.extend(one_qubit_gate_op("x", qubit1))
-    result.extend(u3_gate(0, 0, theta / 2, qubit0))
-    result.extend(u3_gate(0, 0, theta / 2, qubit1))
-    result.extend(two_qubit_gate_op("cx", qubit0, qubit1))
-    result.extend(u3_gate(0, 0, -theta / 2, qubit1))
-    result.extend(two_qubit_gate_op("cx", qubit0, qubit1))
-    result.extend(one_qubit_gate_op("x", qubit0))
-    result.extend(one_qubit_gate_op("x", qubit1))
-    return result
-
-
-def cphaseshift01_gate(
-    theta: Union[int, float], qubit0: IndexedIdentifier, qubit1: IndexedIdentifier
-) -> list[QuantumGate]:
-    """
-    Implements the controlled phase shift 01 gate as a decomposition of other gates.
-    """
-    result: list[QuantumGate] = []
-    result.extend(one_qubit_gate_op("x", qubit0))
-    result.extend(u3_gate(0, 0, theta / 2, qubit1))
-    result.extend(u3_gate(0, 0, theta / 2, qubit0))
-    result.extend(two_qubit_gate_op("cx", qubit0, qubit1))
-    result.extend(u3_gate(0, 0, -theta / 2, qubit1))
-    result.extend(two_qubit_gate_op("cx", qubit0, qubit1))
-    result.extend(one_qubit_gate_op("x", qubit0))
-    return result
-
-
-def cphaseshift10_gate(
-    theta: Union[int, float], qubit0: IndexedIdentifier, qubit1: IndexedIdentifier
-) -> list[QuantumGate]:
-    """
-    Implements the controlled phase shift 10 gate as a decomposition of other gates.
-    """
-    result: list[QuantumGate] = []
-    result.extend(u3_gate(0, 0, theta / 2, qubit0))
-    result.extend(one_qubit_gate_op("x", qubit1))
-    result.extend(u3_gate(0, 0, theta / 2, qubit1))
-    result.extend(two_qubit_gate_op("cx", qubit0, qubit1))
-    result.extend(u3_gate(0, 0, -theta / 2, qubit1))
-    result.extend(two_qubit_gate_op("cx", qubit0, qubit1))
-    result.extend(one_qubit_gate_op("x", qubit1))
-    return result
-
-
-def gpi_gate(phi, qubit_id) -> list[QuantumGate]:
-    """
-    Implements the gpi gate as a decomposition of other gates.
-    """
-    theta_0 = CONSTANTS_MAP["pi"]
-    phi_0 = phi
-    lambda_0 = -phi_0 + CONSTANTS_MAP["pi"]
-    return u3_gate(theta_0, phi_0, lambda_0, qubit_id)
-
-
-def gpi2_gate(phi, qubit_id) -> list[QuantumGate]:
-    """
-    Implements the gpi2 gate as a decomposition of other gates.
-    """
-    # Reference:
-    # https://amazon-braket-sdk-python.readthedocs.io/en/latest/_apidoc/braket.circuits.circuit.html#braket.circuits.circuit.Circuit.gpi2
-    # https://docs.quantum.ibm.com/api/qiskit/qiskit.circuit.library.U3Gate#u3gate
-    theta_0 = CONSTANTS_MAP["pi"] / 2
-    phi_0 = phi - CONSTANTS_MAP["pi"] / 2
-    lambda_0 = CONSTANTS_MAP["pi"] / 2 - phi
-    return u3_gate(theta_0, phi_0, lambda_0, qubit_id)
-
-
-# pylint: disable-next=too-many-arguments
-def ms_gate(phi0, phi1, theta, qubit0, qubit1) -> list[QuantumGate]:
-    """
-    Implements the Molmer Sorenson gate as a decomposition of other gates.
-    """
-    mat = np.array(
-        [
-            [
-                np.cos(np.pi * theta),
-                0,
-                0,
-                -1j * np.exp(-1j * 2 * np.pi * (phi0 + phi1)) * np.sin(np.pi * theta),
-            ],
-            [
-                0,
-                np.cos(np.pi * theta),
-                -1j * np.exp(-1j * 2 * np.pi * (phi0 - phi1)) * np.sin(np.pi * theta),
-                0,
-            ],
-            [
-                0,
-                -1j * np.exp(1j * 2 * np.pi * (phi0 - phi1)) * np.sin(np.pi * theta),
-                np.cos(np.pi * theta),
-                0,
-            ],
-            [
-                -1j * np.exp(1j * 2 * np.pi * (phi0 + phi1)) * np.sin(np.pi * theta),
-                0,
-                0,
-                np.cos(np.pi * theta),
-            ],
-        ]
-    )
-    angles = kak_decomposition_angles(mat)
-    qubits = [qubit0, qubit1]
-
-    result: list[QuantumGate] = []
-    result.extend(u3_gate(angles[0][0], angles[0][1], angles[0][2], qubits[0]))
-    result.extend(u3_gate(angles[1][0], angles[1][1], angles[1][2], qubits[1]))
-    result.extend(one_qubit_gate_op("sx", qubits[0]))
-    result.extend(two_qubit_gate_op("cx", qubits[0], qubits[1]))
-    result.extend(
-        one_qubit_rotation_op("rx", ((1 / 2) - 2 * theta) * CONSTANTS_MAP["pi"], qubits[0])
-    )
-    result.extend(one_qubit_rotation_op("rx", CONSTANTS_MAP["pi"] / 2, qubits[1]))
-    result.extend(two_qubit_gate_op("cx", qubits[1], qubits[0]))
-    result.extend(sxdg_gate_op(qubits[1]))
-    result.extend(one_qubit_gate_op("s", qubits[1]))
-    result.extend(two_qubit_gate_op("cx", qubits[0], qubits[1]))
-    result.extend(u3_gate(angles[2][0], angles[2][1], angles[2][2], qubits[0]))
-    result.extend(u3_gate(angles[3][0], angles[3][1], angles[3][2], qubits[1]))
-    return result
-
-
-def ccx_gate_op(
-    qubit0: IndexedIdentifier, qubit1: IndexedIdentifier, qubit2: IndexedIdentifier
-) -> list[QuantumGate]:
-    return [
-        QuantumGate(
-            modifiers=[],
-            name=Identifier(name="ccx"),
-            arguments=[],
-            qubits=[qubit0, qubit1, qubit2],
-        )
-    ]
-
-
-def ecr_gate(qubit0: IndexedIdentifier, qubit1: IndexedIdentifier) -> list[QuantumGate]:
-    """
-    Implements the ECR gate as a decomposition of other gates.
-    """
-    result: list[QuantumGate] = []
-    result.extend(one_qubit_gate_op("s", qubit0))
-    result.extend(one_qubit_rotation_op("rx", CONSTANTS_MAP["pi"] / 2, qubit1))
-    result.extend(two_qubit_gate_op("cx", qubit0, qubit1))
-    result.extend(one_qubit_gate_op("x", qubit0))
-    return result
-
-
-def c3sx_gate(
-    qubit0: IndexedIdentifier,
-    qubit1: IndexedIdentifier,
-    qubit2: IndexedIdentifier,
-    qubit3: IndexedIdentifier,
-) -> list[QuantumGate]:
-    """
-    Implements the c3sx gate as a decomposition of other gates.
-
-    Uses the following qiskit decomposition -
-
-    In [15]: qc.draw()
-    Out[15]:
-
-    q_0: ──■───
-           │
-    q_1: ──■───
-           │
-    q_2: ──■───
-         ┌─┴──┐
-    q_3: ┤ Sx ├
-         └────┘
-
-    In [16]: qc.decompose().draw()
-    Out[16]:
-
-    q_0: ──────■──────────■────────────────────■────────────────────────────────────────■────────
-               │        ┌─┴─┐                ┌─┴─┐                                      │
-    q_1: ──────┼────────┤ X ├──────■─────────┤ X ├──────■──────────■────────────────────┼────────
-               │        └───┘      │         └───┘      │        ┌─┴─┐                ┌─┴─┐
-    q_2: ──────┼───────────────────┼────────────────────┼────────┤ X ├──────■─────────┤ X ├──────
-         ┌───┐ │U1(π/8) ┌───┐┌───┐ │U1(-π/8) ┌───┐┌───┐ │U1(π/8) ├───┤┌───┐ │U1(-π/8) ├───┤┌───┐
-    q_3: ┤ H ├─■────────┤ H ├┤ H ├─■─────────┤ H ├┤ H ├─■────────┤ H ├┤ H ├─■─────────┤ H ├┤ H ├─
-         └───┘          └───┘└───┘           └───┘└───┘          └───┘└───┘           └───┘└───┘
-    «
-    «q_0:─────────────────────────────────■──────────────────────
-    «                                     │
-    «q_1:────────────■────────────────────┼──────────────────────
-    «              ┌─┴─┐                ┌─┴─┐
-    «q_2:─■────────┤ X ├──────■─────────┤ X ├──────■─────────────
-    «     │U1(π/8) ├───┤┌───┐ │U1(-π/8) ├───┤┌───┐ │U1(π/8) ┌───┐
-    «q_3:─■────────┤ H ├┤ H ├─■─────────┤ H ├┤ H ├─■────────┤ H ├
-    «              └───┘└───┘           └───┘└───┘          └───┘
-    """
-
-    result: list[QuantumGate] = []
-    result.extend(one_qubit_gate_op("h", qubit3))
-    result.extend(cu1_gate(CONSTANTS_MAP["pi"] / 8, qubit0, qubit3))
-    result.extend(two_qubit_gate_op("cx", qubit0, qubit1))
-    # h(q[3]) * h (q[3]) = Identity
-    result.extend(cu1_gate(-CONSTANTS_MAP["pi"] / 8, qubit1, qubit3))
-    result.extend(two_qubit_gate_op("cx", qubit0, qubit1))
-    # h(q[3]) * h (q[3]) = Identity
-    result.extend(cu1_gate(CONSTANTS_MAP["pi"] / 8, qubit1, qubit3))
-    result.extend(two_qubit_gate_op("cx", qubit1, qubit2))
-    # h(q[3]) * h (q[3]) = Identity
-    result.extend(cu1_gate(-CONSTANTS_MAP["pi"] / 8, qubit2, qubit3))
-    result.extend(two_qubit_gate_op("cx", qubit0, qubit2))
-    # h(q[3]) * h (q[3]) = Identity
-    result.extend(cu1_gate(CONSTANTS_MAP["pi"] / 8, qubit2, qubit3))
-    result.extend(two_qubit_gate_op("cx", qubit1, qubit2))
-    # h(q[3]) * h (q[3]) = Identity
-    result.extend(cu1_gate(-CONSTANTS_MAP["pi"] / 8, qubit2, qubit3))
-    result.extend(two_qubit_gate_op("cx", qubit0, qubit2))
-    # h(q[3]) * h (q[3]) = Identity
-    result.extend(cu1_gate(CONSTANTS_MAP["pi"] / 8, qubit2, qubit3))
-    result.extend(one_qubit_gate_op("h", qubit3))
-
-    return result
-
-
-def c4x_gate(
-    qubit0: IndexedIdentifier,
-    qubit1: IndexedIdentifier,
-    qubit2: IndexedIdentifier,
-    qubit3: IndexedIdentifier,
-) -> list[QuantumGate]:
-    """
-    Implements the c4x gate
-    """
-    return [
-        QuantumGate(
-            modifiers=[],
-            name=Identifier(name="c4x"),
-            arguments=[],
-            qubits=[qubit0, qubit1, qubit2, qubit3],
-        )
-    ]
-
-
-def prx_gate(theta, phi, qubit_id) -> list[QuantumGate]:
-    """
-    Implements the PRX gate as a decomposition of other gates.
-    """
-    # Reference:
-    # https://amazon-braket-sdk-python.readthedocs.io/en/latest/_apidoc/braket.circuits.circuit.html#braket.circuits.circuit.Circuit.prx
-    # https://docs.quantum.ibm.com/api/qiskit/qiskit.circuit.library.U3Gate#u3gate
-    theta_0 = theta
-    phi_0 = phi - CONSTANTS_MAP["pi"] / 2
-    lambda_0 = CONSTANTS_MAP["pi"] / 2 - phi
-    return u3_gate(theta_0, phi_0, lambda_0, qubit_id)
-
-
-def one_qubit_gate_op(gate_name: str, qubit_id: IndexedIdentifier) -> list[QuantumGate]:
-    return [
-        QuantumGate(
-            modifiers=[],
-            name=Identifier(name=gate_name),
-            arguments=[],
-            qubits=[qubit_id],
-        )
-    ]
-
-
-def one_qubit_rotation_op(
-    gate_name: str, rotation: float, qubit_id: IndexedIdentifier
-) -> list[QuantumGate]:
-    return [
-        QuantumGate(
-            modifiers=[],
-            name=Identifier(name=gate_name),
-            arguments=[FloatLiteral(value=rotation)],
-            qubits=[qubit_id],
-        )
-    ]
-
-
-def two_qubit_gate_op(
-    gate_name: str, qubit_id1: IndexedIdentifier, qubit_id2: IndexedIdentifier
-) -> list[QuantumGate]:
-    return [
-        QuantumGate(
-            modifiers=[],
-            name=Identifier(name=gate_name.lower()),
-            arguments=[],
-            qubits=[qubit_id1, qubit_id2],
-        )
-    ]
-
-
-ONE_QUBIT_OP_MAP = {
-    "id": lambda qubit_id: one_qubit_gate_op("id", qubit_id),
-    "h": lambda qubit_id: one_qubit_gate_op("h", qubit_id),
-    "x": lambda qubit_id: one_qubit_gate_op("x", qubit_id),
-    "not": lambda qubit_id: one_qubit_gate_op("x", qubit_id),
-    "y": lambda qubit_id: one_qubit_gate_op("y", qubit_id),
-    "z": lambda qubit_id: one_qubit_gate_op("z", qubit_id),
-    "s": lambda qubit_id: one_qubit_gate_op("s", qubit_id),
-    "t": lambda qubit_id: one_qubit_gate_op("t", qubit_id),
-    "sdg": lambda qubit_id: one_qubit_gate_op("sdg", qubit_id),
-    "si": lambda qubit_id: one_qubit_gate_op("sdg", qubit_id),
-    "tdg": lambda qubit_id: one_qubit_gate_op("tdg", qubit_id),
-    "ti": lambda qubit_id: one_qubit_gate_op("tdg", qubit_id),
-    "v": lambda qubit_id: one_qubit_gate_op("sx", qubit_id),
-    "sx": lambda qubit_id: one_qubit_gate_op("sx", qubit_id),
-    "vi": sxdg_gate_op,
-    "sxdg": sxdg_gate_op,
-}
-
-
-ONE_QUBIT_ROTATION_MAP = {
-    "rx": lambda rotation, qubit_id: one_qubit_rotation_op("rx", rotation, qubit_id),
-    "ry": lambda rotation, qubit_id: one_qubit_rotation_op("ry", rotation, qubit_id),
-    "rz": lambda rotation, qubit_id: one_qubit_rotation_op("rz", rotation, qubit_id),
-    "u1": phaseshift_gate,
-    "U1": phaseshift_gate,
-    "u": u3_gate,
-    "U": u3_gate,
-    "u3": u3_gate,
-    "U3": u3_gate,
-    "U2": u2_gate,
-    "u2": u2_gate,
-    "prx": prx_gate,
-    "phaseshift": phaseshift_gate,
-    "p": phaseshift_gate,
-    "gpi": gpi_gate,
-    "gpi2": gpi2_gate,
-}
-
-TWO_QUBIT_OP_MAP = {
-    "cx": lambda qubit_id1, qubit_id2: two_qubit_gate_op("cx", qubit_id1, qubit_id2),
-    "CX": lambda qubit_id1, qubit_id2: two_qubit_gate_op("cx", qubit_id1, qubit_id2),
-    "cnot": lambda qubit_id1, qubit_id2: two_qubit_gate_op("cx", qubit_id1, qubit_id2),
-    "cz": lambda qubit_id1, qubit_id2: two_qubit_gate_op("cz", qubit_id1, qubit_id2),
-    "swap": lambda qubit_id1, qubit_id2: two_qubit_gate_op("swap", qubit_id1, qubit_id2),
-    "cv": csx_gate,
-    "cy": cy_gate,
-    "ch": ch_gate,
-    "xx": rxx_gate,
-    "rxx": rxx_gate,
-    "yy": ryy_gate,
-    "ryy": ryy_gate,
-    "zz": rzz_gate,
-    "rzz": rzz_gate,
-    "xy": xy_gate,
-    "xx_plus_yy": xx_plus_yy_gate,
-    "pswap": pswap_gate,
-    "iswap": iswap_gate,
-    "cp": cphaseshift_gate,
-    "crx": crx_gate,
-    "cry": cry_gate,
-    "crz": crz_gate,
-    "cu": cu_gate,
-    "cu3": cu3_gate,
-    "csx": csx_gate,
-    "cphaseshift": cphaseshift_gate,
-    "cu1": cu1_gate,
-    "cp00": cphaseshift00_gate,
-    "cphaseshift00": cphaseshift00_gate,
-    "cp01": cphaseshift01_gate,
-    "cphaseshift01": cphaseshift01_gate,
-    "cp10": cphaseshift10_gate,
-    "cphaseshift10": cphaseshift10_gate,
-    "ecr": ecr_gate,
-    "ms": ms_gate,
-}
-
-THREE_QUBIT_OP_MAP = {
-    "ccx": ccx_gate_op,
-    "toffoli": ccx_gate_op,
-    "ccnot": ccx_gate_op,
-    "cswap": cswap_gate,
-    "rccx": rccx_gate,
-}
-
-FOUR_QUBIT_OP_MAP = {"c3sx": c3sx_gate, "c3sqrtx": c3sx_gate}
-
-FIVE_QUBIT_OP_MAP = {
-    "c4x": c4x_gate,
-}
-
-BASIS_GATE_MAP = {
-    # default basis set is the gate set of the stdgates.inc library file
-    BasisSet.DEFAULT: {
-        "id",
-        "rx",
-        "ry",
-        "rz",
-        "h",
-        "x",
-        "y",
-        "z",
-        "s",
-        "sx",
-        "t",
-        "sdg",
-        "tdg",
-        "cx",
-        "cz",
-        "swap",
-    },
-    BasisSet.ROTATIONAL_CX: {"rx", "ry", "rz", "cx"},
-    BasisSet.CLIFFORD_T: {"h", "t", "s", "cx", "tdg", "sdg"},
-}
-
-
-def map_qasm_op_to_callable(op_name: str) -> tuple[Callable, int]:
-    """
-    Map a QASM operation to a callable.
-
-    Args:
-        op_name (str): The QASM operation name.
-
-    Returns:
-        tuple: A tuple containing the callable and the number of qubits the operation acts on.
-
-    Raises:
-        ValidationError: If the QASM operation is unsupported or undeclared.
-    """
-    op_maps: list[tuple[dict, int]] = [
-        (ONE_QUBIT_OP_MAP, 1),
-        (ONE_QUBIT_ROTATION_MAP, 1),
-        (TWO_QUBIT_OP_MAP, 2),
-        (THREE_QUBIT_OP_MAP, 3),
-        (FOUR_QUBIT_OP_MAP, 4),
-        (FIVE_QUBIT_OP_MAP, 5),
-    ]
-
-    for op_map, qubit_count in op_maps:
-        try:
-            return op_map[op_name], qubit_count
-        except KeyError:
-            continue
-
-    raise ValidationError(f"Unsupported / undeclared QASM operation: {op_name}")
-
-
-SELF_INVERTING_ONE_QUBIT_OP_SET = {"id", "h", "x", "y", "z"}
-ST_GATE_INV_MAP = {
-    "s": "sdg",
-    "t": "tdg",
-    "sdg": "s",
-    "tdg": "t",
-}
-ROTATION_INVERSION_ONE_QUBIT_OP_MAP = {"rx", "ry", "rz"}
-U_INV_ROTATION_MAP = {
-    "U": u3_inv_gate,
-    "u3": u3_inv_gate,
-    "U3": u3_inv_gate,
-    "U2": u2_inv_gate,
-    "u2": u2_inv_gate,
-}
-
-
-def map_qasm_inv_op_to_callable(op_name: str):
-    """
-    Map a QASM operation to a callable.
-
-    Args:
-        op_name (str): The QASM operation name.
-
-    Returns:
-        tuple: A tuple containing the callable, the number of qubits the operation acts on,
-        and what is to be done with the basic gate which we are trying to invert.
-    """
-    if op_name in SELF_INVERTING_ONE_QUBIT_OP_SET:
-        return ONE_QUBIT_OP_MAP[op_name], 1, InversionOp.NO_OP
-    if op_name in ST_GATE_INV_MAP:
-        inv_gate_name = ST_GATE_INV_MAP[op_name]
-        return ONE_QUBIT_OP_MAP[inv_gate_name], 1, InversionOp.NO_OP
-    if op_name in TWO_QUBIT_OP_MAP:
-        return TWO_QUBIT_OP_MAP[op_name], 2, InversionOp.NO_OP
-    if op_name in THREE_QUBIT_OP_MAP:
-        return THREE_QUBIT_OP_MAP[op_name], 3, InversionOp.NO_OP
-    if op_name in U_INV_ROTATION_MAP:
-        # Special handling for U gate as it is composed of multiple
-        # basic gates and we need to invert each of them
-        return U_INV_ROTATION_MAP[op_name], 1, InversionOp.NO_OP
-    if op_name in ROTATION_INVERSION_ONE_QUBIT_OP_MAP:
-        return (
-            ONE_QUBIT_ROTATION_MAP[op_name],
-            1,
-            InversionOp.INVERT_ROTATION,
-        )
-    raise ValidationError(f"Unsupported / undeclared QASM operation: {op_name}")
-=======
-# Copyright (C) 2025 qBraid
-#
-# This file is part of PyQASM
-#
-# PyQASM is free software released under the GNU General Public License v3
-# or later. You can redistribute and/or modify it under the terms of the GPL v3.
-# See the LICENSE file in the project root or <https://www.gnu.org/licenses/gpl-3.0.html>.
-#
-# THERE IS NO WARRANTY for PyQASM, as per Section 15 of the GPL v3.
-
-# pylint: disable=too-many-lines
-
-"""
-Module mapping supported QASM gates to lower level gate operations.
-
-"""
-
-
-from typing import Callable, Union
-
-import numpy as np
-from openqasm3.ast import FloatLiteral, Identifier, IndexedIdentifier, QuantumGate, QuantumPhase
-
-from pyqasm.elements import InversionOp
-from pyqasm.exceptions import ValidationError
-from pyqasm.linalg import kak_decomposition_angles
-from pyqasm.maps.expressions import CONSTANTS_MAP
-
-
-def u3_gate(
-    theta: Union[int, float],
-    phi: Union[int, float],
-    lam: Union[int, float],
-    qubit_id,
-) -> list[QuantumGate]:
-    """
-    Implements the U3 gate using the following decomposition:
-         https://docs.quantum.ibm.com/api/qiskit/qiskit.circuit.library.UGate
-         https://docs.quantum.ibm.com/api/qiskit/qiskit.circuit.library.PhaseGate
-
-    Args:
-        name (str): The name of the gate.
-        theta (Union[int, float]): The theta parameter.
-        phi (Union[int, float]): The phi parameter.
-        lam (Union[int, float]): The lambda parameter.
-        qubit_id (IndexedIdentifier): The qubit on which to apply the gate.
-
-    Returns:
-        list: A list of QuantumGate objects representing the decomposition of the U3 gate.
-    """
-    result: list[QuantumGate] = []
-    result.extend(one_qubit_rotation_op("rz", lam, qubit_id))
-    result.extend(one_qubit_rotation_op("rx", CONSTANTS_MAP["pi"] / 2, qubit_id))
-    result.extend(one_qubit_rotation_op("rz", theta + CONSTANTS_MAP["pi"], qubit_id))
-    result.extend(one_qubit_rotation_op("rx", CONSTANTS_MAP["pi"] / 2, qubit_id))
-    result.extend(one_qubit_rotation_op("rz", phi + CONSTANTS_MAP["pi"], qubit_id))
-    return result
-    # global phase - e^(i*(phi+lambda)/2) is missing in the above implementation
-
-
-def u3_inv_gate(
-    theta: Union[int, float],
-    phi: Union[int, float],
-    lam: Union[int, float],
-    qubits,
-) -> list[QuantumGate]:
-    """
-    Implements the inverse of the U3 gate using the decomposition present in
-    the u3_gate function.
-    """
-    result: list[QuantumGate] = []
-    result.extend(one_qubit_rotation_op("rz", -1.0 * (phi + CONSTANTS_MAP["pi"]), qubits))
-    result.extend(one_qubit_rotation_op("rx", -1.0 * (CONSTANTS_MAP["pi"] / 2), qubits))
-    result.extend(one_qubit_rotation_op("rz", -1.0 * (theta + CONSTANTS_MAP["pi"]), qubits))
-    result.extend(one_qubit_rotation_op("rx", -1.0 * (CONSTANTS_MAP["pi"] / 2), qubits))
-    result.extend(one_qubit_rotation_op("rz", -1.0 * lam, qubits))
-    return result
-
-
-def u2_gate(phi, lam, qubits) -> list[QuantumGate]:
-    """
-    Implements the U2 gate using the following decomposition:
-        https://docs.quantum.ibm.com/api/qiskit/qiskit.circuit.library.U2Gate
-    """
-    return u3_gate(CONSTANTS_MAP["pi"] / 2, phi, lam, qubits)
-
-
-def u2_inv_gate(phi, lam, qubits) -> list[QuantumGate]:
-    """
-    Implements the inverse of the U2 gate using the decomposition present in
-    the u2_gate function.
-    """
-    return u3_inv_gate(CONSTANTS_MAP["pi"] / 2, phi, lam, qubits)
-
-
-def global_phase_gate(theta: float, qubit_list: list[IndexedIdentifier]) -> list[QuantumPhase]:
-    """
-    Builds a global phase gate with the given theta and qubit list.
-
-    Args:
-        theta (float): The phase angle.
-        qubit_list (list[IndexedIdentifier]): The list of qubits on which to apply the phase.
-
-    Returns:
-        list[QuantumPhase]: A QuantumPhase object representing the global phase gate.
-    """
-    return [
-        QuantumPhase(
-            argument=FloatLiteral(value=theta), qubits=qubit_list, modifiers=[]  # type: ignore
-        )
-    ]
-
-
-def sxdg_gate_op(qubit_id) -> list[QuantumGate]:
-    """
-    Implements the conjugate transpose of the Sqrt(X) gate as a decomposition of other gates.
-    """
-    return one_qubit_rotation_op("rx", -CONSTANTS_MAP["pi"] / 2, qubit_id)
-
-
-def cy_gate(qubit0: IndexedIdentifier, qubit1: IndexedIdentifier) -> list[QuantumGate]:
-    """
-    Implements the CY gate as a decomposition of other gates.
-    """
-    result: list[QuantumGate] = []
-    result.extend(one_qubit_gate_op("sdg", qubit1))
-    result.extend(two_qubit_gate_op("cx", qubit0, qubit1))
-    result.extend(one_qubit_gate_op("s", qubit1))
-    return result
-
-
-def ch_gate(qubit0: IndexedIdentifier, qubit1: IndexedIdentifier) -> list[QuantumGate]:
-    """
-    Implements the CH gate as a decomposition of other gates.
-
-    Used the following qiskit decomposition -
-
-        In [10]: q = QuantumCircuit(2)
-
-        In [11]: q.ch(0, 1)
-        Out[11]: <qiskit.circuit.instructionset.InstructionSet at 0x127e00a90>
-
-        In [12]: q.decompose().draw()
-        Out[12]:
-
-        q_0: ─────────────────■─────────────────────
-             ┌───┐┌───┐┌───┐┌─┴─┐┌─────┐┌───┐┌─────┐
-        q_1: ┤ S ├┤ H ├┤ T ├┤ X ├┤ Tdg ├┤ H ├┤ Sdg ├
-             └───┘└───┘└───┘└───┘└─────┘└───┘└─────┘
-    """
-    result: list[QuantumGate] = []
-    result.extend(one_qubit_gate_op("s", qubit1))
-    result.extend(one_qubit_gate_op("h", qubit1))
-    result.extend(one_qubit_gate_op("t", qubit1))
-    result.extend(two_qubit_gate_op("cx", qubit0, qubit1))
-    result.extend(one_qubit_gate_op("tdg", qubit1))
-    result.extend(one_qubit_gate_op("h", qubit1))
-    result.extend(one_qubit_gate_op("sdg", qubit1))
-
-    return result
-
-
-def xy_gate(
-    theta: Union[int, float], qubit0: IndexedIdentifier, qubit1: IndexedIdentifier
-) -> list[QuantumGate]:
-    """Implements the XXPlusYY gate matrix as defined by braket.
-
-    Reference :
-    https://amazon-braket-sdk-python.readthedocs.io/en/latest/_apidoc/braket.circuits.gate.html#braket.circuits.gate.Gate.XY
-
-    """
-    return xx_plus_yy_gate(theta, CONSTANTS_MAP["pi"], qubit0, qubit1)
-
-
-def xx_plus_yy_gate(
-    theta: Union[int, float],
-    phi: Union[int, float],
-    qubit0: IndexedIdentifier,
-    qubit1: IndexedIdentifier,
-) -> list[QuantumGate]:
-    """
-    Implements the XXPlusYY gate as a decomposition of other gates.
-
-    Uses the following qiskit decomposition:
-
-    In [7]: qc.draw()
-    Out[7]:
-         ┌─────────────────────┐
-    q_0: ┤0                    ├
-         │  (XX+YY)(theta,phi) │
-    q_1: ┤1                    ├
-         └─────────────────────┘
-
-    In [8]: qc.decompose().draw()
-    Out[8]:
-         ┌─────────┐ ┌───┐            ┌───┐┌──────────────┐┌───┐  ┌─────┐   ┌──────────┐
-    q_0: ┤ Rz(phi) ├─┤ S ├────────────┤ X ├┤ Ry(-theta/2) ├┤ X ├──┤ Sdg ├───┤ Rz(-phi) ├───────────
-         ├─────────┴┐├───┴┐┌─────────┐└─┬─┘├──────────────┤└─┬─┘┌─┴─────┴──┐└─┬──────┬─┘┌─────────┐
-    q_1: ┤ Rz(-π/2) ├┤ √X ├┤ Rz(π/2) ├──■──┤ Ry(-theta/2) ├──■──┤ Rz(-π/2) ├──┤ √Xdg ├──┤ Rz(π/2) ├
-         └──────────┘└────┘└─────────┘     └──────────────┘     └──────────┘  └──────┘  └─────────┘
-    """
-    result: list[QuantumGate] = []
-
-    result.extend(one_qubit_rotation_op("rz", phi, qubit0))
-    result.extend(one_qubit_rotation_op("rz", -1 * (CONSTANTS_MAP["pi"] / 2), qubit1))
-    result.extend(one_qubit_gate_op("s", qubit0))
-    result.extend(one_qubit_gate_op("sx", qubit1))
-    result.extend(one_qubit_rotation_op("rz", (CONSTANTS_MAP["pi"] / 2), qubit0))
-    result.extend(two_qubit_gate_op("cx", qubit1, qubit0))
-    result.extend(one_qubit_rotation_op("ry", -1 * theta / 2, qubit0))
-    result.extend(one_qubit_rotation_op("ry", -1 * theta / 2, qubit1))
-    result.extend(two_qubit_gate_op("cx", qubit1, qubit0))
-    result.extend(one_qubit_rotation_op("rz", (-1 * CONSTANTS_MAP["pi"] / 2), qubit0))
-    result.extend(one_qubit_gate_op("sxdg", qubit1))
-    result.extend(one_qubit_gate_op("sdg", qubit0))
-    result.extend(one_qubit_rotation_op("rz", (CONSTANTS_MAP["pi"] / 2), qubit1))
-    result.extend(one_qubit_rotation_op("rz", -1 * phi, qubit0))
-
-    return result
-
-
-def ryy_gate(
-    theta: Union[int, float], qubit0: IndexedIdentifier, qubit1: IndexedIdentifier
-) -> list[QuantumGate]:
-    """
-    Implements the YY gate as a decomposition of other gates.
-
-    Uses the following qiskit decomposition:
-
-    In [9]: qc.draw()
-    Out[9]:
-         ┌─────────────┐
-    q_0: ┤0            ├
-         │  Ryy(theta) │
-    q_1: ┤1            ├
-         └─────────────┘
-
-    In [10]: qc.decompose().draw()
-    Out[10]:
-         ┌─────────┐                       ┌──────────┐
-    q_0: ┤ Rx(π/2) ├──■─────────────────■──┤ Rx(-π/2) ├
-         ├─────────┤┌─┴─┐┌───────────┐┌─┴─┐├──────────┤
-    q_1: ┤ Rx(π/2) ├┤ X ├┤ Rz(theta) ├┤ X ├┤ Rx(-π/2) ├
-         └─────────┘└───┘└───────────┘└───┘└──────────┘
-
-    """
-    result: list[QuantumGate] = []
-    result.extend(one_qubit_rotation_op("rx", CONSTANTS_MAP["pi"] / 2, qubit0))
-    result.extend(one_qubit_rotation_op("rx", CONSTANTS_MAP["pi"] / 2, qubit1))
-    result.extend(two_qubit_gate_op("cx", qubit0, qubit1))
-    result.extend(one_qubit_rotation_op("rz", theta, qubit1))
-    result.extend(two_qubit_gate_op("cx", qubit0, qubit1))
-    result.extend(one_qubit_rotation_op("rx", -CONSTANTS_MAP["pi"] / 2, qubit0))
-    result.extend(one_qubit_rotation_op("rx", -CONSTANTS_MAP["pi"] / 2, qubit1))
-    return result
-
-
-def zz_gate(
-    theta: Union[int, float], qubit0: IndexedIdentifier, qubit1: IndexedIdentifier
-) -> list[QuantumGate]:
-    """
-    Implements the ZZ gate as a decomposition of other gates.
-    """
-    result: list[QuantumGate] = []
-    result.extend(two_qubit_gate_op("cz", qubit0, qubit1))
-    result.extend(one_qubit_gate_op("h", qubit1))
-    result.extend(one_qubit_rotation_op("rz", theta, qubit1))
-    result.extend(one_qubit_gate_op("h", qubit1))
-    result.extend(two_qubit_gate_op("cz", qubit0, qubit1))
-    return result
-
-
-def phaseshift_gate(theta: Union[int, float], qubit: IndexedIdentifier) -> list[QuantumGate]:
-    """
-    Implements the phase shift gate as a decomposition of other gates.
-    """
-    result: list[QuantumGate] = []
-    result.extend(one_qubit_gate_op("h", qubit))
-    result.extend(one_qubit_rotation_op("rx", theta, qubit))
-    result.extend(one_qubit_gate_op("h", qubit))
-    return result
-
-
-def cswap_gate(
-    qubit0: IndexedIdentifier, qubit1: IndexedIdentifier, qubit2: IndexedIdentifier
-) -> list[QuantumGate]:
-    """
-    Implements the CSWAP gate as a decomposition of other gates.
-    """
-    result: list[QuantumGate] = []
-    result.extend(two_qubit_gate_op("cx", qubit2, qubit1))
-    result.extend(one_qubit_gate_op("h", qubit2))
-    result.extend(two_qubit_gate_op("cx", qubit1, qubit2))
-    result.extend(one_qubit_gate_op("tdg", qubit2))
-    result.extend(two_qubit_gate_op("cx", qubit0, qubit2))
-    result.extend(one_qubit_gate_op("t", qubit2))
-    result.extend(two_qubit_gate_op("cx", qubit1, qubit2))
-    result.extend(one_qubit_gate_op("t", qubit1))
-    result.extend(one_qubit_gate_op("tdg", qubit2))
-    result.extend(two_qubit_gate_op("cx", qubit0, qubit2))
-    result.extend(two_qubit_gate_op("cx", qubit0, qubit1))
-    result.extend(one_qubit_gate_op("t", qubit2))
-    result.extend(one_qubit_gate_op("t", qubit0))
-    result.extend(one_qubit_gate_op("tdg", qubit1))
-    result.extend(one_qubit_gate_op("h", qubit2))
-    result.extend(two_qubit_gate_op("cx", qubit0, qubit1))
-    result.extend(two_qubit_gate_op("cx", qubit2, qubit1))
-    return result
-
-
-def pswap_gate(
-    theta: Union[int, float], qubit0: IndexedIdentifier, qubit1: IndexedIdentifier
-) -> list[QuantumGate]:
-    """
-    Implements the PSWAP gate as a decomposition of other gates.
-    """
-    result: list[QuantumGate] = []
-    result.extend(two_qubit_gate_op("swap", qubit0, qubit1))
-    result.extend(two_qubit_gate_op("cx", qubit0, qubit1))
-    result.extend(u3_gate(0, 0, theta, qubit1))
-    result.extend(two_qubit_gate_op("cx", qubit0, qubit1))
-    return result
-
-
-def iswap_gate(qubit0: IndexedIdentifier, qubit1: IndexedIdentifier) -> list[QuantumGate]:
-    """Implements the iSwap gate as a decomposition of other gates.
-
-    Reference: https://docs.quantum.ibm.com/api/qiskit/qiskit.circuit.library.iSwapGate
-    """
-
-    result: list[QuantumGate] = []
-
-    result.extend(one_qubit_gate_op("s", qubit0))
-    result.extend(one_qubit_gate_op("s", qubit1))
-    result.extend(one_qubit_gate_op("h", qubit0))
-    result.extend(two_qubit_gate_op("cx", qubit0, qubit1))
-    result.extend(two_qubit_gate_op("cx", qubit1, qubit0))
-    result.extend(one_qubit_gate_op("h", qubit1))
-
-    return result
-
-
-def crx_gate(
-    theta: Union[int, float], qubit0: IndexedIdentifier, qubit1: IndexedIdentifier
-) -> list[QuantumGate]:
-    """
-    Implements the CRX gate as a decomposition of other gates.
-
-    Used the following qiskit decomposition:
-
-        In [26]: q.draw()
-        Out[26]:
-
-        q_0: ──────■──────
-             ┌─────┴─────┐
-        q_1: ┤ Rx(theta) ├
-             └───────────┘
-
-        In [27]: q.decompose().decompose().decompose().draw()
-        Out[27]:
-
-        q_0: ────────────────■───────────────────────■───────────────────────
-             ┌────────────┐┌─┴─┐┌─────────────────┐┌─┴─┐┌───────────────────┐
-        q_1: ┤ U(0,0,π/2) ├┤ X ├┤ U(-theta/2,0,0) ├┤ X ├┤ U(theta/2,-π/2,0) ├
-             └────────────┘└───┘└─────────────────┘└───┘└───────────────────┘
-    """
-    result: list[QuantumGate] = []
-    result.extend(u3_gate(0, 0, CONSTANTS_MAP["pi"] / 2, qubit1))
-    result.extend(two_qubit_gate_op("cx", qubit0, qubit1))
-    result.extend(u3_gate(-1 * theta / 2, 0, 0, qubit1))
-    result.extend(two_qubit_gate_op("cx", qubit0, qubit1))
-    result.extend(u3_gate(theta / 2, -1 * CONSTANTS_MAP["pi"] / 2, 0, qubit1))
-    return result
-
-
-def cry_gate(
-    theta: Union[int, float], qubit0: IndexedIdentifier, qubit1: IndexedIdentifier
-) -> list[QuantumGate]:
-    """
-    Implements the CRY gate as a decomposition of other gates.
-
-    Used the following qiskit decomposition -
-
-        In [4]: q.draw()
-        Out[4]:
-
-        q_0: ──────■──────
-             ┌─────┴─────┐
-        q_1: ┤ Ry(theta) ├
-             └───────────┘
-
-        In [5]: q.decompose().decompose().decompose().draw()
-        Out[5]:
-
-        q_0: ─────────────────────■────────────────────────■──
-             ┌─────────────────┐┌─┴─┐┌──────────────────┐┌─┴─┐
-        q_1: ┤ U3(theta/2,0,0) ├┤ X ├┤ U3(-theta/2,0,0) ├┤ X ├
-             └─────────────────┘└───┘└──────────────────┘└───┘
-    """
-    result: list[QuantumGate] = []
-    result.extend(u3_gate(theta / 2, 0, 0, qubit1))
-    result.extend(two_qubit_gate_op("cx", qubit0, qubit1))
-    result.extend(u3_gate(-1 * theta / 2, 0, 0, qubit1))
-    result.extend(two_qubit_gate_op("cx", qubit0, qubit1))
-    return result
-
-
-def crz_gate(
-    theta: Union[int, float], qubit0: IndexedIdentifier, qubit1: IndexedIdentifier
-) -> list[QuantumGate]:
-    """
-    Implements the CRZ gate as a decomposition of other gates.
-
-    Used the following qiskit decomposition -
-
-        In [4]: q.draw()
-        Out[4]:
-
-    q_0: ──────■──────
-         ┌─────┴─────┐
-    q_1: ┤ Rz(theta) ├
-         └───────────┘
-
-        In [5]: q.decompose().decompose().decompose().draw()
-        Out[5]:
-        global phase: 0
-
-    q_0: ─────────────────────■────────────────────────■──
-         ┌─────────────────┐┌─┴─┐┌──────────────────┐┌─┴─┐
-    q_1: ┤ U3(0,0,theta/2) ├┤ X ├┤ U3(0,0,-theta/2) ├┤ X ├
-         └─────────────────┘└───┘└──────────────────┘└───┘
-    """
-    result: list[QuantumGate] = []
-    result.extend(u3_gate(0, 0, theta / 2, qubit1))
-    result.extend(two_qubit_gate_op("cx", qubit0, qubit1))
-    result.extend(u3_gate(0, 0, -1 * theta / 2, qubit1))
-    result.extend(two_qubit_gate_op("cx", qubit0, qubit1))
-    return result
-
-
-def cu_gate(  # pylint: disable=too-many-arguments
-    theta: Union[int, float],
-    phi: Union[int, float],
-    lam: Union[int, float],
-    gamma: Union[int, float],
-    qubit0: IndexedIdentifier,
-    qubit1: IndexedIdentifier,
-) -> list[QuantumGate]:
-    """
-    Implements the CU gate as a decomposition of other gates.
-
-    Uses the following qiskit decomposition -
-
-        In [7]: qc.draw()
-        Out[7]:
-
-        q_0: ────────────■─────────────
-             ┌───────────┴────────────┐
-        q_1: ┤ U(theta,phi,lam,gamma) ├
-             └────────────────────────┘
-
-        In [8]: qc.decompose().decompose().decompose().draw()
-        Out[8]:
-                 ┌──────────────┐    ┌──────────────────────┐                                     »
-        q_0: ────┤ U(0,0,gamma) ├────┤ U(0,0,lam/2 + phi/2) ├──■──────────────────────────────────»
-             ┌───┴──────────────┴───┐└──────────────────────┘┌─┴─┐┌──────────────────────────────┐»
-        q_1: ┤ U(0,0,lam/2 - phi/2) ├────────────────────────┤ X ├┤ U(-theta/2,0,-lam/2 - phi/2) ├»
-             └──────────────────────┘                        └───┘└──────────────────────────────┘»
-        «
-        «q_0: ──■──────────────────────
-        «     ┌─┴─┐┌──────────────────┐
-        «q_1: ┤ X ├┤ U(theta/2,phi,0) ├
-        «     └───┘└──────────────────┘
-    """
-    result: list[QuantumGate] = []
-    result.extend(u3_gate(0, 0, gamma, qubit0))
-    result.extend(u3_gate(0, 0, lam / 2 + phi / 2, qubit0))
-    result.extend(u3_gate(0, 0, lam / 2 - phi / 2, qubit1))
-    result.extend(two_qubit_gate_op("cx", qubit0, qubit1))
-    result.extend(u3_gate(-theta / 2, 0, -lam / 2 - phi / 2, qubit1))
-    result.extend(two_qubit_gate_op("cx", qubit0, qubit1))
-    result.extend(u3_gate(theta / 2, phi, 0, qubit1))
-
-    return result
-
-
-def cu3_gate(  # pylint: disable=too-many-arguments
-    theta: Union[int, float],
-    phi: Union[int, float],
-    lam: Union[int, float],
-    qubit0: IndexedIdentifier,
-    qubit1: IndexedIdentifier,
-) -> list[QuantumGate]:
-    """
-    Implements the CU3 gate as a decomposition of other gates.
-
-    Uses the following qiskit decomposition -
-
-        In [7]: qc.draw()
-        Out[7]:
-
-        q_0: ──────────■──────────
-             ┌─────────┴─────────┐
-        q_1: ┤ U3(theta,phi,lam) ├
-             └───────────────────┘
-
-        In [8]: qc.decompose().decompose().decompose().draw()
-        Out[8]:
-             ┌──────────────────────┐
-        q_0: ┤ U(0,0,lam/2 + phi/2) ├──■────────────────────────────────────■──────────────────────
-             ├──────────────────────┤┌─┴─┐┌──────────────────────────────┐┌─┴─┐┌──────────────────┐
-        q_1: ┤ U(0,0,lam/2 - phi/2) ├┤ X ├┤ U(-theta/2,0,-lam/2 - phi/2) ├┤ X ├┤ U(theta/2,phi,0) ├
-             └──────────────────────┘└───┘└──────────────────────────────┘└───┘└──────────────────┘
-    """
-    result: list[QuantumGate] = []
-    result.extend(u3_gate(0, 0, lam / 2 + phi / 2, qubit0))
-    result.extend(u3_gate(0, 0, lam / 2 - phi / 2, qubit1))
-    result.extend(two_qubit_gate_op("cx", qubit0, qubit1))
-    result.extend(u3_gate(-theta / 2, 0, -lam / 2 - phi / 2, qubit1))
-    result.extend(two_qubit_gate_op("cx", qubit0, qubit1))
-    result.extend(u3_gate(theta / 2, phi, 0, qubit1))
-
-    return result
-
-
-def cu1_gate(
-    theta: Union[int, float], qubit0: IndexedIdentifier, qubit1: IndexedIdentifier
-) -> list[QuantumGate]:
-    """
-    Implements the CU1 gate as a decomposition of other gates.
-
-    Uses the following qiskit decomposition -
-
-        In [11]: qc.draw()
-        Out[11]:
-
-        q_0: ─■──────────
-              │U1(theta)
-        q_1: ─■──────────
-
-
-        In [12]: qc.decompose().decompose().decompose().draw()
-        Out[12]:
-             ┌────────────────┐
-        q_0: ┤ U(0,0,theta/2) ├──■───────────────────────■────────────────────
-             └────────────────┘┌─┴─┐┌─────────────────┐┌─┴─┐┌────────────────┐
-        q_1: ──────────────────┤ X ├┤ U(0,0,-theta/2) ├┤ X ├┤ U(0,0,theta/2) ├
-                               └───┘└─────────────────┘└───┘└────────────────┘
-    """
-    result: list[QuantumGate] = []
-    result.extend(u3_gate(0, 0, theta / 2, qubit0))
-    result.extend(two_qubit_gate_op("cx", qubit0, qubit1))
-    result.extend(u3_gate(0, 0, -theta / 2, qubit1))
-    result.extend(two_qubit_gate_op("cx", qubit0, qubit1))
-    result.extend(u3_gate(0, 0, theta / 2, qubit1))
-
-    return result
-
-
-def csx_gate(qubit0: IndexedIdentifier, qubit1: IndexedIdentifier) -> list[QuantumGate]:
-    """Implement the CSX gate as a decomposition of other gates.
-
-    Used the following qiskit decomposition -
-
-        In [19]: q = QuantumCircuit(2)
-
-        In [20]: q.csx(0,1)
-        Out[20]: <qiskit.circuit.instructionset.InstructionSet at 0x127e022f0>
-
-        In [21]: q.draw()
-        Out[21]:
-
-        q_0: ──■───
-             ┌─┴──┐
-        q_1: ┤ Sx ├
-             └────┘
-
-        In [22]: q.decompose().decompose().draw()
-        Out[22]:
-                 ┌─────────┐
-            q_0: ┤ U1(π/4) ├──■────────────────■────────────────────────
-                 ├─────────┤┌─┴─┐┌──────────┐┌─┴─┐┌─────────┐┌─────────┐
-            q_1: ┤ U2(0,π) ├┤ X ├┤ U1(-π/4) ├┤ X ├┤ U1(π/4) ├┤ U2(0,π) ├
-                 └─────────┘└───┘└──────────┘└───┘└─────────┘└─────────┘
-    """
-    result: list[QuantumGate] = []
-    result.extend(phaseshift_gate(CONSTANTS_MAP["pi"] / 4, qubit0))
-    result.extend(u2_gate(0, CONSTANTS_MAP["pi"], qubit1))
-    result.extend(two_qubit_gate_op("cx", qubit0, qubit1))
-    result.extend(phaseshift_gate(-CONSTANTS_MAP["pi"] / 4, qubit1))
-    result.extend(two_qubit_gate_op("cx", qubit0, qubit1))
-    result.extend(phaseshift_gate(CONSTANTS_MAP["pi"] / 4, qubit1))
-    result.extend(u2_gate(0, CONSTANTS_MAP["pi"], qubit1))
-
-    return result
-
-
-def rxx_gate(
-    theta: Union[int, float], qubit0: IndexedIdentifier, qubit1: IndexedIdentifier
-) -> list[Union[QuantumGate, QuantumPhase]]:
-    """
-    Implements the RXX gate as a decomposition of other gates.
-    """
-
-    result: list[Union[QuantumGate, QuantumPhase]] = []
-    result.extend(global_phase_gate(-theta / 2, [qubit0, qubit1]))
-    result.extend(one_qubit_gate_op("h", qubit0))
-    result.extend(one_qubit_gate_op("h", qubit1))
-    result.extend(two_qubit_gate_op("cx", qubit0, qubit1))
-    result.extend(one_qubit_rotation_op("rz", theta, qubit1))
-    result.extend(two_qubit_gate_op("cx", qubit0, qubit1))
-    result.extend(one_qubit_gate_op("h", qubit1))
-    result.extend(one_qubit_gate_op("h", qubit0))
-
-    return result
-
-
-def rccx_gate(
-    qubit0: IndexedIdentifier, qubit1: IndexedIdentifier, qubit2: IndexedIdentifier
-) -> list[QuantumGate]:
-    result: list[QuantumGate] = []
-    result.extend(u2_gate(0, CONSTANTS_MAP["pi"], qubit2))
-    result.extend(phaseshift_gate(CONSTANTS_MAP["pi"] / 4, qubit2))
-    result.extend(two_qubit_gate_op("cx", qubit1, qubit2))
-    result.extend(phaseshift_gate(-CONSTANTS_MAP["pi"] / 4, qubit2))
-    result.extend(two_qubit_gate_op("cx", qubit0, qubit2))
-    result.extend(phaseshift_gate(CONSTANTS_MAP["pi"] / 4, qubit2))
-    result.extend(two_qubit_gate_op("cx", qubit1, qubit2))
-    result.extend(phaseshift_gate(-CONSTANTS_MAP["pi"] / 4, qubit2))
-    result.extend(u2_gate(0, CONSTANTS_MAP["pi"], qubit2))
-
-    return result
-
-
-def rzz_gate(
-    theta: Union[int, float], qubit0: IndexedIdentifier, qubit1: IndexedIdentifier
-) -> list[Union[QuantumGate, QuantumPhase]]:
-    """
-    Implements the RZZ gate as a decomposition of other gates.
-
-    Used the following qiskit decomposition -
-
-        In [32]: q.draw()
-        Out[32]:
-
-        q_0: ─■──────────
-              │ZZ(theta)
-        q_1: ─■──────────
-
-
-        In [33]: q.decompose().decompose().decompose().draw()
-        Out[33]:
-        global phase: -theta/2
-
-        q_0: ──■─────────────────────■──
-             ┌─┴─┐┌───────────────┐┌─┴─┐
-        q_1: ┤ X ├┤ U3(0,0,theta) ├┤ X ├
-             └───┘└───────────────┘└───┘
-    """
-    result: list[Union[QuantumGate, QuantumPhase]] = []
-
-    result.extend(global_phase_gate(-theta / 2, [qubit0, qubit1]))
-    result.extend(two_qubit_gate_op("cx", qubit0, qubit1))
-    result.extend(u3_gate(0, 0, theta, qubit1))
-    result.extend(two_qubit_gate_op("cx", qubit0, qubit1))
-
-    return result
-
-
-def cphaseshift_gate(
-    theta: Union[int, float], qubit0: IndexedIdentifier, qubit1: IndexedIdentifier
-) -> list[QuantumGate]:
-    """
-    Implements the controlled phase shift gate as a decomposition of other gates.
-
-    Uses the following qiskit decomposition -
-
-        In [11]: qc.draw()
-        Out[11]:
-
-        q_0: ─■─────────
-             │P(theta)
-        q_1: ─■─────────
-
-
-        In [12]: qc.decompose().decompose().decompose().draw()
-        Out[12]:
-             ┌────────────────┐
-        q_0: ┤ U(0,0,theta/2) ├──■───────────────────────■────────────────────
-             └────────────────┘┌─┴─┐┌─────────────────┐┌─┴─┐┌────────────────┐
-        q_1: ──────────────────┤ X ├┤ U(0,0,-theta/2) ├┤ X ├┤ U(0,0,theta/2) ├
-                               └───┘└─────────────────┘└───┘└────────────────┘
-    """
-    result: list[QuantumGate] = []
-    result.extend(u3_gate(0, 0, theta / 2, qubit0))
-    result.extend(two_qubit_gate_op("cx", qubit0, qubit1))
-    result.extend(u3_gate(0, 0, -theta / 2, qubit1))
-    result.extend(two_qubit_gate_op("cx", qubit0, qubit1))
-    result.extend(u3_gate(0, 0, theta / 2, qubit1))
-
-    return result
-
-
-def cphaseshift00_gate(
-    theta: Union[int, float], qubit0: IndexedIdentifier, qubit1: IndexedIdentifier
-) -> list[QuantumGate]:
-    """
-    Implements the controlled phase shift 00 gate as a decomposition of other gates.
-    """
-    result: list[QuantumGate] = []
-    result.extend(one_qubit_gate_op("x", qubit0))
-    result.extend(one_qubit_gate_op("x", qubit1))
-    result.extend(u3_gate(0, 0, theta / 2, qubit0))
-    result.extend(u3_gate(0, 0, theta / 2, qubit1))
-    result.extend(two_qubit_gate_op("cx", qubit0, qubit1))
-    result.extend(u3_gate(0, 0, -theta / 2, qubit1))
-    result.extend(two_qubit_gate_op("cx", qubit0, qubit1))
-    result.extend(one_qubit_gate_op("x", qubit0))
-    result.extend(one_qubit_gate_op("x", qubit1))
-    return result
-
-
-def cphaseshift01_gate(
-    theta: Union[int, float], qubit0: IndexedIdentifier, qubit1: IndexedIdentifier
-) -> list[QuantumGate]:
-    """
-    Implements the controlled phase shift 01 gate as a decomposition of other gates.
-    """
-    result: list[QuantumGate] = []
-    result.extend(one_qubit_gate_op("x", qubit0))
-    result.extend(u3_gate(0, 0, theta / 2, qubit1))
-    result.extend(u3_gate(0, 0, theta / 2, qubit0))
-    result.extend(two_qubit_gate_op("cx", qubit0, qubit1))
-    result.extend(u3_gate(0, 0, -theta / 2, qubit1))
-    result.extend(two_qubit_gate_op("cx", qubit0, qubit1))
-    result.extend(one_qubit_gate_op("x", qubit0))
-    return result
-
-
-def cphaseshift10_gate(
-    theta: Union[int, float], qubit0: IndexedIdentifier, qubit1: IndexedIdentifier
-) -> list[QuantumGate]:
-    """
-    Implements the controlled phase shift 10 gate as a decomposition of other gates.
-    """
-    result: list[QuantumGate] = []
-    result.extend(u3_gate(0, 0, theta / 2, qubit0))
-    result.extend(one_qubit_gate_op("x", qubit1))
-    result.extend(u3_gate(0, 0, theta / 2, qubit1))
-    result.extend(two_qubit_gate_op("cx", qubit0, qubit1))
-    result.extend(u3_gate(0, 0, -theta / 2, qubit1))
-    result.extend(two_qubit_gate_op("cx", qubit0, qubit1))
-    result.extend(one_qubit_gate_op("x", qubit1))
-    return result
-
-
-def gpi_gate(phi, qubit_id) -> list[QuantumGate]:
-    """
-    Implements the gpi gate as a decomposition of other gates.
-    """
-    theta_0 = CONSTANTS_MAP["pi"]
-    phi_0 = phi
-    lambda_0 = -phi_0 + CONSTANTS_MAP["pi"]
-    return u3_gate(theta_0, phi_0, lambda_0, qubit_id)
-
-
-def gpi2_gate(phi, qubit_id) -> list[QuantumGate]:
-    """
-    Implements the gpi2 gate as a decomposition of other gates.
-    """
-    # Reference:
-    # https://amazon-braket-sdk-python.readthedocs.io/en/latest/_apidoc/braket.circuits.circuit.html#braket.circuits.circuit.Circuit.gpi2
-    # https://docs.quantum.ibm.com/api/qiskit/qiskit.circuit.library.U3Gate#u3gate
-    theta_0 = CONSTANTS_MAP["pi"] / 2
-    phi_0 = phi - CONSTANTS_MAP["pi"] / 2
-    lambda_0 = CONSTANTS_MAP["pi"] / 2 - phi
-    return u3_gate(theta_0, phi_0, lambda_0, qubit_id)
-
-
-# pylint: disable-next=too-many-arguments
-def ms_gate(phi0, phi1, theta, qubit0, qubit1) -> list[QuantumGate]:
-    """
-    Implements the Molmer Sorenson gate as a decomposition of other gates.
-    """
-    mat = np.array(
-        [
-            [
-                np.cos(np.pi * theta),
-                0,
-                0,
-                -1j * np.exp(-1j * 2 * np.pi * (phi0 + phi1)) * np.sin(np.pi * theta),
-            ],
-            [
-                0,
-                np.cos(np.pi * theta),
-                -1j * np.exp(-1j * 2 * np.pi * (phi0 - phi1)) * np.sin(np.pi * theta),
-                0,
-            ],
-            [
-                0,
-                -1j * np.exp(1j * 2 * np.pi * (phi0 - phi1)) * np.sin(np.pi * theta),
-                np.cos(np.pi * theta),
-                0,
-            ],
-            [
-                -1j * np.exp(1j * 2 * np.pi * (phi0 + phi1)) * np.sin(np.pi * theta),
-                0,
-                0,
-                np.cos(np.pi * theta),
-            ],
-        ]
-    )
-    angles = kak_decomposition_angles(mat)
-    qubits = [qubit0, qubit1]
-
-    result: list[QuantumGate] = []
-    result.extend(u3_gate(angles[0][0], angles[0][1], angles[0][2], qubits[0]))
-    result.extend(u3_gate(angles[1][0], angles[1][1], angles[1][2], qubits[1]))
-    result.extend(one_qubit_gate_op("sx", qubits[0]))
-    result.extend(two_qubit_gate_op("cx", qubits[0], qubits[1]))
-    result.extend(
-        one_qubit_rotation_op("rx", ((1 / 2) - 2 * theta) * CONSTANTS_MAP["pi"], qubits[0])
-    )
-    result.extend(one_qubit_rotation_op("rx", CONSTANTS_MAP["pi"] / 2, qubits[1]))
-    result.extend(two_qubit_gate_op("cx", qubits[1], qubits[0]))
-    result.extend(sxdg_gate_op(qubits[1]))
-    result.extend(one_qubit_gate_op("s", qubits[1]))
-    result.extend(two_qubit_gate_op("cx", qubits[0], qubits[1]))
-    result.extend(u3_gate(angles[2][0], angles[2][1], angles[2][2], qubits[0]))
-    result.extend(u3_gate(angles[3][0], angles[3][1], angles[3][2], qubits[1]))
-    return result
-
-
-def ccx_gate_op(
-    qubit0: IndexedIdentifier, qubit1: IndexedIdentifier, qubit2: IndexedIdentifier
-) -> list[QuantumGate]:
-    return [
-        QuantumGate(
-            modifiers=[],
-            name=Identifier(name="ccx"),
-            arguments=[],
-            qubits=[qubit0, qubit1, qubit2],
-        )
-    ]
-
-
-def ecr_gate(qubit0: IndexedIdentifier, qubit1: IndexedIdentifier) -> list[QuantumGate]:
-    """
-    Implements the ECR gate as a decomposition of other gates.
-    """
-    result: list[QuantumGate] = []
-    result.extend(one_qubit_gate_op("s", qubit0))
-    result.extend(one_qubit_rotation_op("rx", CONSTANTS_MAP["pi"] / 2, qubit1))
-    result.extend(two_qubit_gate_op("cx", qubit0, qubit1))
-    result.extend(one_qubit_gate_op("x", qubit0))
-    return result
-
-
-def c3sx_gate(
-    qubit0: IndexedIdentifier,
-    qubit1: IndexedIdentifier,
-    qubit2: IndexedIdentifier,
-    qubit3: IndexedIdentifier,
-) -> list[QuantumGate]:
-    """
-    Implements the c3sx gate as a decomposition of other gates.
-
-    Uses the following qiskit decomposition -
-
-    In [15]: qc.draw()
-    Out[15]:
-
-    q_0: ──■───
-           │
-    q_1: ──■───
-           │
-    q_2: ──■───
-         ┌─┴──┐
-    q_3: ┤ Sx ├
-         └────┘
-
-    In [16]: qc.decompose().draw()
-    Out[16]:
-
-    q_0: ──────■──────────■────────────────────■────────────────────────────────────────■────────
-               │        ┌─┴─┐                ┌─┴─┐                                      │
-    q_1: ──────┼────────┤ X ├──────■─────────┤ X ├──────■──────────■────────────────────┼────────
-               │        └───┘      │         └───┘      │        ┌─┴─┐                ┌─┴─┐
-    q_2: ──────┼───────────────────┼────────────────────┼────────┤ X ├──────■─────────┤ X ├──────
-         ┌───┐ │U1(π/8) ┌───┐┌───┐ │U1(-π/8) ┌───┐┌───┐ │U1(π/8) ├───┤┌───┐ │U1(-π/8) ├───┤┌───┐
-    q_3: ┤ H ├─■────────┤ H ├┤ H ├─■─────────┤ H ├┤ H ├─■────────┤ H ├┤ H ├─■─────────┤ H ├┤ H ├─
-         └───┘          └───┘└───┘           └───┘└───┘          └───┘└───┘           └───┘└───┘
-    «
-    «q_0:─────────────────────────────────■──────────────────────
-    «                                     │
-    «q_1:────────────■────────────────────┼──────────────────────
-    «              ┌─┴─┐                ┌─┴─┐
-    «q_2:─■────────┤ X ├──────■─────────┤ X ├──────■─────────────
-    «     │U1(π/8) ├───┤┌───┐ │U1(-π/8) ├───┤┌───┐ │U1(π/8) ┌───┐
-    «q_3:─■────────┤ H ├┤ H ├─■─────────┤ H ├┤ H ├─■────────┤ H ├
-    «              └───┘└───┘           └───┘└───┘          └───┘
-    """
-
-    result: list[QuantumGate] = []
-    result.extend(one_qubit_gate_op("h", qubit3))
-    result.extend(cu1_gate(CONSTANTS_MAP["pi"] / 8, qubit0, qubit3))
-    result.extend(two_qubit_gate_op("cx", qubit0, qubit1))
-    # h(q[3]) * h (q[3]) = Identity
-    result.extend(cu1_gate(-CONSTANTS_MAP["pi"] / 8, qubit1, qubit3))
-    result.extend(two_qubit_gate_op("cx", qubit0, qubit1))
-    # h(q[3]) * h (q[3]) = Identity
-    result.extend(cu1_gate(CONSTANTS_MAP["pi"] / 8, qubit1, qubit3))
-    result.extend(two_qubit_gate_op("cx", qubit1, qubit2))
-    # h(q[3]) * h (q[3]) = Identity
-    result.extend(cu1_gate(-CONSTANTS_MAP["pi"] / 8, qubit2, qubit3))
-    result.extend(two_qubit_gate_op("cx", qubit0, qubit2))
-    # h(q[3]) * h (q[3]) = Identity
-    result.extend(cu1_gate(CONSTANTS_MAP["pi"] / 8, qubit2, qubit3))
-    result.extend(two_qubit_gate_op("cx", qubit1, qubit2))
-    # h(q[3]) * h (q[3]) = Identity
-    result.extend(cu1_gate(-CONSTANTS_MAP["pi"] / 8, qubit2, qubit3))
-    result.extend(two_qubit_gate_op("cx", qubit0, qubit2))
-    # h(q[3]) * h (q[3]) = Identity
-    result.extend(cu1_gate(CONSTANTS_MAP["pi"] / 8, qubit2, qubit3))
-    result.extend(one_qubit_gate_op("h", qubit3))
-
-    return result
-
-
-def c4x_gate(
-    qubit0: IndexedIdentifier,
-    qubit1: IndexedIdentifier,
-    qubit2: IndexedIdentifier,
-    qubit3: IndexedIdentifier,
-) -> list[QuantumGate]:
-    """
-    Implements the c4x gate
-    """
-    return [
-        QuantumGate(
-            modifiers=[],
-            name=Identifier(name="c4x"),
-            arguments=[],
-            qubits=[qubit0, qubit1, qubit2, qubit3],
-        )
-    ]
-
-
-def prx_gate(theta, phi, qubit_id) -> list[QuantumGate]:
-    """
-    Implements the PRX gate as a decomposition of other gates.
-    """
-    # Reference:
-    # https://amazon-braket-sdk-python.readthedocs.io/en/latest/_apidoc/braket.circuits.circuit.html#braket.circuits.circuit.Circuit.prx
-    # https://docs.quantum.ibm.com/api/qiskit/qiskit.circuit.library.U3Gate#u3gate
-    theta_0 = theta
-    phi_0 = phi - CONSTANTS_MAP["pi"] / 2
-    lambda_0 = CONSTANTS_MAP["pi"] / 2 - phi
-    return u3_gate(theta_0, phi_0, lambda_0, qubit_id)
-
-
-def one_qubit_gate_op(gate_name: str, qubit_id: IndexedIdentifier) -> list[QuantumGate]:
-    return [
-        QuantumGate(
-            modifiers=[],
-            name=Identifier(name=gate_name),
-            arguments=[],
-            qubits=[qubit_id],
-        )
-    ]
-
-
-def one_qubit_rotation_op(
-    gate_name: str, rotation: float, qubit_id: IndexedIdentifier
-) -> list[QuantumGate]:
-    return [
-        QuantumGate(
-            modifiers=[],
-            name=Identifier(name=gate_name),
-            arguments=[FloatLiteral(value=rotation)],
-            qubits=[qubit_id],
-        )
-    ]
-
-
-def two_qubit_gate_op(
-    gate_name: str, qubit_id1: IndexedIdentifier, qubit_id2: IndexedIdentifier
-) -> list[QuantumGate]:
-    return [
-        QuantumGate(
-            modifiers=[],
-            name=Identifier(name=gate_name.lower()),
-            arguments=[],
-            qubits=[qubit_id1, qubit_id2],
-        )
-    ]
-
-
-ONE_QUBIT_OP_MAP = {
-    "id": lambda qubit_id: one_qubit_gate_op("id", qubit_id),
-    "h": lambda qubit_id: one_qubit_gate_op("h", qubit_id),
-    "x": lambda qubit_id: one_qubit_gate_op("x", qubit_id),
-    "not": lambda qubit_id: one_qubit_gate_op("x", qubit_id),
-    "y": lambda qubit_id: one_qubit_gate_op("y", qubit_id),
-    "z": lambda qubit_id: one_qubit_gate_op("z", qubit_id),
-    "s": lambda qubit_id: one_qubit_gate_op("s", qubit_id),
-    "t": lambda qubit_id: one_qubit_gate_op("t", qubit_id),
-    "sdg": lambda qubit_id: one_qubit_gate_op("sdg", qubit_id),
-    "si": lambda qubit_id: one_qubit_gate_op("sdg", qubit_id),
-    "tdg": lambda qubit_id: one_qubit_gate_op("tdg", qubit_id),
-    "ti": lambda qubit_id: one_qubit_gate_op("tdg", qubit_id),
-    "v": lambda qubit_id: one_qubit_gate_op("sx", qubit_id),
-    "sx": lambda qubit_id: one_qubit_gate_op("sx", qubit_id),
-    "vi": sxdg_gate_op,
-    "sxdg": sxdg_gate_op,
-}
-
-
-ONE_QUBIT_ROTATION_MAP = {
-    "rx": lambda rotation, qubit_id: one_qubit_rotation_op("rx", rotation, qubit_id),
-    "ry": lambda rotation, qubit_id: one_qubit_rotation_op("ry", rotation, qubit_id),
-    "rz": lambda rotation, qubit_id: one_qubit_rotation_op("rz", rotation, qubit_id),
-    "u1": phaseshift_gate,
-    "U1": phaseshift_gate,
-    "u": u3_gate,
-    "U": u3_gate,
-    "u3": u3_gate,
-    "U3": u3_gate,
-    "U2": u2_gate,
-    "u2": u2_gate,
-    "prx": prx_gate,
-    "phaseshift": phaseshift_gate,
-    "p": phaseshift_gate,
-    "gpi": gpi_gate,
-    "gpi2": gpi2_gate,
-}
-
-TWO_QUBIT_OP_MAP = {
-    "cx": lambda qubit_id1, qubit_id2: two_qubit_gate_op("cx", qubit_id1, qubit_id2),
-    "CX": lambda qubit_id1, qubit_id2: two_qubit_gate_op("cx", qubit_id1, qubit_id2),
-    "cnot": lambda qubit_id1, qubit_id2: two_qubit_gate_op("cx", qubit_id1, qubit_id2),
-    "cz": lambda qubit_id1, qubit_id2: two_qubit_gate_op("cz", qubit_id1, qubit_id2),
-    "swap": lambda qubit_id1, qubit_id2: two_qubit_gate_op("swap", qubit_id1, qubit_id2),
-    "cv": csx_gate,
-    "cy": cy_gate,
-    "ch": ch_gate,
-    "xx": rxx_gate,
-    "rxx": rxx_gate,
-    "yy": ryy_gate,
-    "ryy": ryy_gate,
-    "zz": rzz_gate,
-    "rzz": rzz_gate,
-    "xy": xy_gate,
-    "xx_plus_yy": xx_plus_yy_gate,
-    "pswap": pswap_gate,
-    "iswap": iswap_gate,
-    "cp": cphaseshift_gate,
-    "crx": crx_gate,
-    "cry": cry_gate,
-    "crz": crz_gate,
-    "cu": cu_gate,
-    "cu3": cu3_gate,
-    "csx": csx_gate,
-    "cphaseshift": cphaseshift_gate,
-    "cu1": cu1_gate,
-    "cp00": cphaseshift00_gate,
-    "cphaseshift00": cphaseshift00_gate,
-    "cp01": cphaseshift01_gate,
-    "cphaseshift01": cphaseshift01_gate,
-    "cp10": cphaseshift10_gate,
-    "cphaseshift10": cphaseshift10_gate,
-    "ecr": ecr_gate,
-    "ms": ms_gate,
-}
-
-THREE_QUBIT_OP_MAP = {
-    "ccx": ccx_gate_op,
-    "toffoli": ccx_gate_op,
-    "ccnot": ccx_gate_op,
-    "cswap": cswap_gate,
-    "rccx": rccx_gate,
-}
-
-FOUR_QUBIT_OP_MAP = {"c3sx": c3sx_gate, "c3sqrtx": c3sx_gate}
-
-FIVE_QUBIT_OP_MAP = {
-    "c4x": c4x_gate,
-}
-
-
-def map_qasm_op_to_callable(op_name: str) -> tuple[Callable, int]:
-    """
-    Map a QASM operation to a callable.
-
-    Args:
-        op_name (str): The QASM operation name.
-
-    Returns:
-        tuple: A tuple containing the callable and the number of qubits the operation acts on.
-
-    Raises:
-        ValidationError: If the QASM operation is unsupported or undeclared.
-    """
-    op_maps: list[tuple[dict, int]] = [
-        (ONE_QUBIT_OP_MAP, 1),
-        (ONE_QUBIT_ROTATION_MAP, 1),
-        (TWO_QUBIT_OP_MAP, 2),
-        (THREE_QUBIT_OP_MAP, 3),
-        (FOUR_QUBIT_OP_MAP, 4),
-        (FIVE_QUBIT_OP_MAP, 5),
-    ]
-
-    for op_map, qubit_count in op_maps:
-        try:
-            return op_map[op_name], qubit_count
-        except KeyError:
-            continue
-
-    raise ValidationError(f"Unsupported / undeclared QASM operation: {op_name}")
-
-
-SELF_INVERTING_ONE_QUBIT_OP_SET = {"id", "h", "x", "y", "z"}
-ST_GATE_INV_MAP = {
-    "s": "sdg",
-    "t": "tdg",
-    "sdg": "s",
-    "tdg": "t",
-}
-ROTATION_INVERSION_ONE_QUBIT_OP_MAP = {"rx", "ry", "rz"}
-U_INV_ROTATION_MAP = {
-    "U": u3_inv_gate,
-    "u3": u3_inv_gate,
-    "U3": u3_inv_gate,
-    "U2": u2_inv_gate,
-    "u2": u2_inv_gate,
-}
-
-
-def map_qasm_inv_op_to_callable(op_name: str):
-    """
-    Map a QASM operation to a callable.
-
-    Args:
-        op_name (str): The QASM operation name.
-
-    Returns:
-        tuple: A tuple containing the callable, the number of qubits the operation acts on,
-        and what is to be done with the basic gate which we are trying to invert.
-    """
-    if op_name in SELF_INVERTING_ONE_QUBIT_OP_SET:
-        return ONE_QUBIT_OP_MAP[op_name], 1, InversionOp.NO_OP
-    if op_name in ST_GATE_INV_MAP:
-        inv_gate_name = ST_GATE_INV_MAP[op_name]
-        return ONE_QUBIT_OP_MAP[inv_gate_name], 1, InversionOp.NO_OP
-    if op_name in TWO_QUBIT_OP_MAP:
-        return TWO_QUBIT_OP_MAP[op_name], 2, InversionOp.NO_OP
-    if op_name in THREE_QUBIT_OP_MAP:
-        return THREE_QUBIT_OP_MAP[op_name], 3, InversionOp.NO_OP
-    if op_name in U_INV_ROTATION_MAP:
-        # Special handling for U gate as it is composed of multiple
-        # basic gates and we need to invert each of them
-        return U_INV_ROTATION_MAP[op_name], 1, InversionOp.NO_OP
-    if op_name in ROTATION_INVERSION_ONE_QUBIT_OP_MAP:
-        return (
-            ONE_QUBIT_ROTATION_MAP[op_name],
-            1,
-            InversionOp.INVERT_ROTATION,
-        )
-    raise ValidationError(f"Unsupported / undeclared QASM operation: {op_name}")
->>>>>>> 9ac826dc
+# Copyright (C) 2025 qBraid
+#
+# This file is part of PyQASM
+#
+# PyQASM is free software released under the GNU General Public License v3
+# or later. You can redistribute and/or modify it under the terms of the GPL v3.
+# See the LICENSE file in the project root or <https://www.gnu.org/licenses/gpl-3.0.html>.
+#
+# THERE IS NO WARRANTY for PyQASM, as per Section 15 of the GPL v3.
+
+# pylint: disable=too-many-lines
+
+"""
+Module mapping supported QASM gates to lower level gate operations.
+
+"""
+
+
+from typing import Callable, Union
+
+import numpy as np
+from openqasm3.ast import FloatLiteral, Identifier, IndexedIdentifier, QuantumGate, QuantumPhase
+
+from pyqasm.elements import BasisSet, InversionOp
+from pyqasm.exceptions import ValidationError
+from pyqasm.linalg import kak_decomposition_angles
+from pyqasm.maps.expressions import CONSTANTS_MAP
+
+
+def u3_gate(
+    theta: Union[int, float],
+    phi: Union[int, float],
+    lam: Union[int, float],
+    qubit_id,
+) -> list[QuantumGate]:
+    """
+    Implements the U3 gate using the following decomposition:
+         https://docs.quantum.ibm.com/api/qiskit/qiskit.circuit.library.UGate
+         https://docs.quantum.ibm.com/api/qiskit/qiskit.circuit.library.PhaseGate
+
+    Args:
+        name (str): The name of the gate.
+        theta (Union[int, float]): The theta parameter.
+        phi (Union[int, float]): The phi parameter.
+        lam (Union[int, float]): The lambda parameter.
+        qubit_id (IndexedIdentifier): The qubit on which to apply the gate.
+
+    Returns:
+        list: A list of QuantumGate objects representing the decomposition of the U3 gate.
+    """
+    result: list[QuantumGate] = []
+    result.extend(one_qubit_rotation_op("rz", lam, qubit_id))
+    result.extend(one_qubit_rotation_op("rx", CONSTANTS_MAP["pi"] / 2, qubit_id))
+    result.extend(one_qubit_rotation_op("rz", theta + CONSTANTS_MAP["pi"], qubit_id))
+    result.extend(one_qubit_rotation_op("rx", CONSTANTS_MAP["pi"] / 2, qubit_id))
+    result.extend(one_qubit_rotation_op("rz", phi + CONSTANTS_MAP["pi"], qubit_id))
+    return result
+    # global phase - e^(i*(phi+lambda)/2) is missing in the above implementation
+
+
+def u3_inv_gate(
+    theta: Union[int, float],
+    phi: Union[int, float],
+    lam: Union[int, float],
+    qubits,
+) -> list[QuantumGate]:
+    """
+    Implements the inverse of the U3 gate using the decomposition present in
+    the u3_gate function.
+    """
+    result: list[QuantumGate] = []
+    result.extend(one_qubit_rotation_op("rz", -1.0 * (phi + CONSTANTS_MAP["pi"]), qubits))
+    result.extend(one_qubit_rotation_op("rx", -1.0 * (CONSTANTS_MAP["pi"] / 2), qubits))
+    result.extend(one_qubit_rotation_op("rz", -1.0 * (theta + CONSTANTS_MAP["pi"]), qubits))
+    result.extend(one_qubit_rotation_op("rx", -1.0 * (CONSTANTS_MAP["pi"] / 2), qubits))
+    result.extend(one_qubit_rotation_op("rz", -1.0 * lam, qubits))
+    return result
+
+
+def u2_gate(phi, lam, qubits) -> list[QuantumGate]:
+    """
+    Implements the U2 gate using the following decomposition:
+        https://docs.quantum.ibm.com/api/qiskit/qiskit.circuit.library.U2Gate
+    """
+    return u3_gate(CONSTANTS_MAP["pi"] / 2, phi, lam, qubits)
+
+
+def u2_inv_gate(phi, lam, qubits) -> list[QuantumGate]:
+    """
+    Implements the inverse of the U2 gate using the decomposition present in
+    the u2_gate function.
+    """
+    return u3_inv_gate(CONSTANTS_MAP["pi"] / 2, phi, lam, qubits)
+
+
+def global_phase_gate(theta: float, qubit_list: list[IndexedIdentifier]) -> list[QuantumPhase]:
+    """
+    Builds a global phase gate with the given theta and qubit list.
+
+    Args:
+        theta (float): The phase angle.
+        qubit_list (list[IndexedIdentifier]): The list of qubits on which to apply the phase.
+
+    Returns:
+        list[QuantumPhase]: A QuantumPhase object representing the global phase gate.
+    """
+    return [
+        QuantumPhase(
+            argument=FloatLiteral(value=theta), qubits=qubit_list, modifiers=[]  # type: ignore
+        )
+    ]
+
+
+def sxdg_gate_op(qubit_id) -> list[QuantumGate]:
+    """
+    Implements the conjugate transpose of the Sqrt(X) gate as a decomposition of other gates.
+    """
+    return one_qubit_rotation_op("rx", -CONSTANTS_MAP["pi"] / 2, qubit_id)
+
+
+def cy_gate(qubit0: IndexedIdentifier, qubit1: IndexedIdentifier) -> list[QuantumGate]:
+    """
+    Implements the CY gate as a decomposition of other gates.
+    """
+    result: list[QuantumGate] = []
+    result.extend(one_qubit_gate_op("sdg", qubit1))
+    result.extend(two_qubit_gate_op("cx", qubit0, qubit1))
+    result.extend(one_qubit_gate_op("s", qubit1))
+    return result
+
+
+def ch_gate(qubit0: IndexedIdentifier, qubit1: IndexedIdentifier) -> list[QuantumGate]:
+    """
+    Implements the CH gate as a decomposition of other gates.
+
+    Used the following qiskit decomposition -
+
+        In [10]: q = QuantumCircuit(2)
+
+        In [11]: q.ch(0, 1)
+        Out[11]: <qiskit.circuit.instructionset.InstructionSet at 0x127e00a90>
+
+        In [12]: q.decompose().draw()
+        Out[12]:
+
+        q_0: ─────────────────■─────────────────────
+             ┌───┐┌───┐┌───┐┌─┴─┐┌─────┐┌───┐┌─────┐
+        q_1: ┤ S ├┤ H ├┤ T ├┤ X ├┤ Tdg ├┤ H ├┤ Sdg ├
+             └───┘└───┘└───┘└───┘└─────┘└───┘└─────┘
+    """
+    result: list[QuantumGate] = []
+    result.extend(one_qubit_gate_op("s", qubit1))
+    result.extend(one_qubit_gate_op("h", qubit1))
+    result.extend(one_qubit_gate_op("t", qubit1))
+    result.extend(two_qubit_gate_op("cx", qubit0, qubit1))
+    result.extend(one_qubit_gate_op("tdg", qubit1))
+    result.extend(one_qubit_gate_op("h", qubit1))
+    result.extend(one_qubit_gate_op("sdg", qubit1))
+
+    return result
+
+
+def xy_gate(
+    theta: Union[int, float], qubit0: IndexedIdentifier, qubit1: IndexedIdentifier
+) -> list[QuantumGate]:
+    """Implements the XXPlusYY gate matrix as defined by braket.
+
+    Reference :
+    https://amazon-braket-sdk-python.readthedocs.io/en/latest/_apidoc/braket.circuits.gate.html#braket.circuits.gate.Gate.XY
+
+    """
+    return xx_plus_yy_gate(theta, CONSTANTS_MAP["pi"], qubit0, qubit1)
+
+
+def xx_plus_yy_gate(
+    theta: Union[int, float],
+    phi: Union[int, float],
+    qubit0: IndexedIdentifier,
+    qubit1: IndexedIdentifier,
+) -> list[QuantumGate]:
+    """
+    Implements the XXPlusYY gate as a decomposition of other gates.
+
+    Uses the following qiskit decomposition:
+
+    In [7]: qc.draw()
+    Out[7]:
+         ┌─────────────────────┐
+    q_0: ┤0                    ├
+         │  (XX+YY)(theta,phi) │
+    q_1: ┤1                    ├
+         └─────────────────────┘
+
+    In [8]: qc.decompose().draw()
+    Out[8]:
+         ┌─────────┐ ┌───┐            ┌───┐┌──────────────┐┌───┐  ┌─────┐   ┌──────────┐
+    q_0: ┤ Rz(phi) ├─┤ S ├────────────┤ X ├┤ Ry(-theta/2) ├┤ X ├──┤ Sdg ├───┤ Rz(-phi) ├───────────
+         ├─────────┴┐├───┴┐┌─────────┐└─┬─┘├──────────────┤└─┬─┘┌─┴─────┴──┐└─┬──────┬─┘┌─────────┐
+    q_1: ┤ Rz(-π/2) ├┤ √X ├┤ Rz(π/2) ├──■──┤ Ry(-theta/2) ├──■──┤ Rz(-π/2) ├──┤ √Xdg ├──┤ Rz(π/2) ├
+         └──────────┘└────┘└─────────┘     └──────────────┘     └──────────┘  └──────┘  └─────────┘
+    """
+    result: list[QuantumGate] = []
+
+    result.extend(one_qubit_rotation_op("rz", phi, qubit0))
+    result.extend(one_qubit_rotation_op("rz", -1 * (CONSTANTS_MAP["pi"] / 2), qubit1))
+    result.extend(one_qubit_gate_op("s", qubit0))
+    result.extend(one_qubit_gate_op("sx", qubit1))
+    result.extend(one_qubit_rotation_op("rz", (CONSTANTS_MAP["pi"] / 2), qubit0))
+    result.extend(two_qubit_gate_op("cx", qubit1, qubit0))
+    result.extend(one_qubit_rotation_op("ry", -1 * theta / 2, qubit0))
+    result.extend(one_qubit_rotation_op("ry", -1 * theta / 2, qubit1))
+    result.extend(two_qubit_gate_op("cx", qubit1, qubit0))
+    result.extend(one_qubit_rotation_op("rz", (-1 * CONSTANTS_MAP["pi"] / 2), qubit0))
+    result.extend(one_qubit_gate_op("sxdg", qubit1))
+    result.extend(one_qubit_gate_op("sdg", qubit0))
+    result.extend(one_qubit_rotation_op("rz", (CONSTANTS_MAP["pi"] / 2), qubit1))
+    result.extend(one_qubit_rotation_op("rz", -1 * phi, qubit0))
+
+    return result
+
+
+def ryy_gate(
+    theta: Union[int, float], qubit0: IndexedIdentifier, qubit1: IndexedIdentifier
+) -> list[QuantumGate]:
+    """
+    Implements the YY gate as a decomposition of other gates.
+
+    Uses the following qiskit decomposition:
+
+    In [9]: qc.draw()
+    Out[9]:
+         ┌─────────────┐
+    q_0: ┤0            ├
+         │  Ryy(theta) │
+    q_1: ┤1            ├
+         └─────────────┘
+
+    In [10]: qc.decompose().draw()
+    Out[10]:
+         ┌─────────┐                       ┌──────────┐
+    q_0: ┤ Rx(π/2) ├──■─────────────────■──┤ Rx(-π/2) ├
+         ├─────────┤┌─┴─┐┌───────────┐┌─┴─┐├──────────┤
+    q_1: ┤ Rx(π/2) ├┤ X ├┤ Rz(theta) ├┤ X ├┤ Rx(-π/2) ├
+         └─────────┘└───┘└───────────┘└───┘└──────────┘
+
+    """
+    result: list[QuantumGate] = []
+    result.extend(one_qubit_rotation_op("rx", CONSTANTS_MAP["pi"] / 2, qubit0))
+    result.extend(one_qubit_rotation_op("rx", CONSTANTS_MAP["pi"] / 2, qubit1))
+    result.extend(two_qubit_gate_op("cx", qubit0, qubit1))
+    result.extend(one_qubit_rotation_op("rz", theta, qubit1))
+    result.extend(two_qubit_gate_op("cx", qubit0, qubit1))
+    result.extend(one_qubit_rotation_op("rx", -CONSTANTS_MAP["pi"] / 2, qubit0))
+    result.extend(one_qubit_rotation_op("rx", -CONSTANTS_MAP["pi"] / 2, qubit1))
+    return result
+
+
+def zz_gate(
+    theta: Union[int, float], qubit0: IndexedIdentifier, qubit1: IndexedIdentifier
+) -> list[QuantumGate]:
+    """
+    Implements the ZZ gate as a decomposition of other gates.
+    """
+    result: list[QuantumGate] = []
+    result.extend(two_qubit_gate_op("cz", qubit0, qubit1))
+    result.extend(one_qubit_gate_op("h", qubit1))
+    result.extend(one_qubit_rotation_op("rz", theta, qubit1))
+    result.extend(one_qubit_gate_op("h", qubit1))
+    result.extend(two_qubit_gate_op("cz", qubit0, qubit1))
+    return result
+
+
+def phaseshift_gate(theta: Union[int, float], qubit: IndexedIdentifier) -> list[QuantumGate]:
+    """
+    Implements the phase shift gate as a decomposition of other gates.
+    """
+    result: list[QuantumGate] = []
+    result.extend(one_qubit_gate_op("h", qubit))
+    result.extend(one_qubit_rotation_op("rx", theta, qubit))
+    result.extend(one_qubit_gate_op("h", qubit))
+    return result
+
+
+def cswap_gate(
+    qubit0: IndexedIdentifier, qubit1: IndexedIdentifier, qubit2: IndexedIdentifier
+) -> list[QuantumGate]:
+    """
+    Implements the CSWAP gate as a decomposition of other gates.
+    """
+    result: list[QuantumGate] = []
+    result.extend(two_qubit_gate_op("cx", qubit2, qubit1))
+    result.extend(one_qubit_gate_op("h", qubit2))
+    result.extend(two_qubit_gate_op("cx", qubit1, qubit2))
+    result.extend(one_qubit_gate_op("tdg", qubit2))
+    result.extend(two_qubit_gate_op("cx", qubit0, qubit2))
+    result.extend(one_qubit_gate_op("t", qubit2))
+    result.extend(two_qubit_gate_op("cx", qubit1, qubit2))
+    result.extend(one_qubit_gate_op("t", qubit1))
+    result.extend(one_qubit_gate_op("tdg", qubit2))
+    result.extend(two_qubit_gate_op("cx", qubit0, qubit2))
+    result.extend(two_qubit_gate_op("cx", qubit0, qubit1))
+    result.extend(one_qubit_gate_op("t", qubit2))
+    result.extend(one_qubit_gate_op("t", qubit0))
+    result.extend(one_qubit_gate_op("tdg", qubit1))
+    result.extend(one_qubit_gate_op("h", qubit2))
+    result.extend(two_qubit_gate_op("cx", qubit0, qubit1))
+    result.extend(two_qubit_gate_op("cx", qubit2, qubit1))
+    return result
+
+
+def pswap_gate(
+    theta: Union[int, float], qubit0: IndexedIdentifier, qubit1: IndexedIdentifier
+) -> list[QuantumGate]:
+    """
+    Implements the PSWAP gate as a decomposition of other gates.
+    """
+    result: list[QuantumGate] = []
+    result.extend(two_qubit_gate_op("swap", qubit0, qubit1))
+    result.extend(two_qubit_gate_op("cx", qubit0, qubit1))
+    result.extend(u3_gate(0, 0, theta, qubit1))
+    result.extend(two_qubit_gate_op("cx", qubit0, qubit1))
+    return result
+
+
+def iswap_gate(qubit0: IndexedIdentifier, qubit1: IndexedIdentifier) -> list[QuantumGate]:
+    """Implements the iSwap gate as a decomposition of other gates.
+
+    Reference: https://docs.quantum.ibm.com/api/qiskit/qiskit.circuit.library.iSwapGate
+    """
+
+    result: list[QuantumGate] = []
+
+    result.extend(one_qubit_gate_op("s", qubit0))
+    result.extend(one_qubit_gate_op("s", qubit1))
+    result.extend(one_qubit_gate_op("h", qubit0))
+    result.extend(two_qubit_gate_op("cx", qubit0, qubit1))
+    result.extend(two_qubit_gate_op("cx", qubit1, qubit0))
+    result.extend(one_qubit_gate_op("h", qubit1))
+
+    return result
+
+
+def crx_gate(
+    theta: Union[int, float], qubit0: IndexedIdentifier, qubit1: IndexedIdentifier
+) -> list[QuantumGate]:
+    """
+    Implements the CRX gate as a decomposition of other gates.
+
+    Used the following qiskit decomposition:
+
+        In [26]: q.draw()
+        Out[26]:
+
+        q_0: ──────■──────
+             ┌─────┴─────┐
+        q_1: ┤ Rx(theta) ├
+             └───────────┘
+
+        In [27]: q.decompose().decompose().decompose().draw()
+        Out[27]:
+
+        q_0: ────────────────■───────────────────────■───────────────────────
+             ┌────────────┐┌─┴─┐┌─────────────────┐┌─┴─┐┌───────────────────┐
+        q_1: ┤ U(0,0,π/2) ├┤ X ├┤ U(-theta/2,0,0) ├┤ X ├┤ U(theta/2,-π/2,0) ├
+             └────────────┘└───┘└─────────────────┘└───┘└───────────────────┘
+    """
+    result: list[QuantumGate] = []
+    result.extend(u3_gate(0, 0, CONSTANTS_MAP["pi"] / 2, qubit1))
+    result.extend(two_qubit_gate_op("cx", qubit0, qubit1))
+    result.extend(u3_gate(-1 * theta / 2, 0, 0, qubit1))
+    result.extend(two_qubit_gate_op("cx", qubit0, qubit1))
+    result.extend(u3_gate(theta / 2, -1 * CONSTANTS_MAP["pi"] / 2, 0, qubit1))
+    return result
+
+
+def cry_gate(
+    theta: Union[int, float], qubit0: IndexedIdentifier, qubit1: IndexedIdentifier
+) -> list[QuantumGate]:
+    """
+    Implements the CRY gate as a decomposition of other gates.
+
+    Used the following qiskit decomposition -
+
+        In [4]: q.draw()
+        Out[4]:
+
+        q_0: ──────■──────
+             ┌─────┴─────┐
+        q_1: ┤ Ry(theta) ├
+             └───────────┘
+
+        In [5]: q.decompose().decompose().decompose().draw()
+        Out[5]:
+
+        q_0: ─────────────────────■────────────────────────■──
+             ┌─────────────────┐┌─┴─┐┌──────────────────┐┌─┴─┐
+        q_1: ┤ U3(theta/2,0,0) ├┤ X ├┤ U3(-theta/2,0,0) ├┤ X ├
+             └─────────────────┘└───┘└──────────────────┘└───┘
+    """
+    result: list[QuantumGate] = []
+    result.extend(u3_gate(theta / 2, 0, 0, qubit1))
+    result.extend(two_qubit_gate_op("cx", qubit0, qubit1))
+    result.extend(u3_gate(-1 * theta / 2, 0, 0, qubit1))
+    result.extend(two_qubit_gate_op("cx", qubit0, qubit1))
+    return result
+
+
+def crz_gate(
+    theta: Union[int, float], qubit0: IndexedIdentifier, qubit1: IndexedIdentifier
+) -> list[QuantumGate]:
+    """
+    Implements the CRZ gate as a decomposition of other gates.
+
+    Used the following qiskit decomposition -
+
+        In [4]: q.draw()
+        Out[4]:
+
+    q_0: ──────■──────
+         ┌─────┴─────┐
+    q_1: ┤ Rz(theta) ├
+         └───────────┘
+
+        In [5]: q.decompose().decompose().decompose().draw()
+        Out[5]:
+        global phase: 0
+
+    q_0: ─────────────────────■────────────────────────■──
+         ┌─────────────────┐┌─┴─┐┌──────────────────┐┌─┴─┐
+    q_1: ┤ U3(0,0,theta/2) ├┤ X ├┤ U3(0,0,-theta/2) ├┤ X ├
+         └─────────────────┘└───┘└──────────────────┘└───┘
+    """
+    result: list[QuantumGate] = []
+    result.extend(u3_gate(0, 0, theta / 2, qubit1))
+    result.extend(two_qubit_gate_op("cx", qubit0, qubit1))
+    result.extend(u3_gate(0, 0, -1 * theta / 2, qubit1))
+    result.extend(two_qubit_gate_op("cx", qubit0, qubit1))
+    return result
+
+
+def cu_gate(  # pylint: disable=too-many-arguments
+    theta: Union[int, float],
+    phi: Union[int, float],
+    lam: Union[int, float],
+    gamma: Union[int, float],
+    qubit0: IndexedIdentifier,
+    qubit1: IndexedIdentifier,
+) -> list[QuantumGate]:
+    """
+    Implements the CU gate as a decomposition of other gates.
+
+    Uses the following qiskit decomposition -
+
+        In [7]: qc.draw()
+        Out[7]:
+
+        q_0: ────────────■─────────────
+             ┌───────────┴────────────┐
+        q_1: ┤ U(theta,phi,lam,gamma) ├
+             └────────────────────────┘
+
+        In [8]: qc.decompose().decompose().decompose().draw()
+        Out[8]:
+                 ┌──────────────┐    ┌──────────────────────┐                                     »
+        q_0: ────┤ U(0,0,gamma) ├────┤ U(0,0,lam/2 + phi/2) ├──■──────────────────────────────────»
+             ┌───┴──────────────┴───┐└──────────────────────┘┌─┴─┐┌──────────────────────────────┐»
+        q_1: ┤ U(0,0,lam/2 - phi/2) ├────────────────────────┤ X ├┤ U(-theta/2,0,-lam/2 - phi/2) ├»
+             └──────────────────────┘                        └───┘└──────────────────────────────┘»
+        «
+        «q_0: ──■──────────────────────
+        «     ┌─┴─┐┌──────────────────┐
+        «q_1: ┤ X ├┤ U(theta/2,phi,0) ├
+        «     └───┘└──────────────────┘
+    """
+    result: list[QuantumGate] = []
+    result.extend(u3_gate(0, 0, gamma, qubit0))
+    result.extend(u3_gate(0, 0, lam / 2 + phi / 2, qubit0))
+    result.extend(u3_gate(0, 0, lam / 2 - phi / 2, qubit1))
+    result.extend(two_qubit_gate_op("cx", qubit0, qubit1))
+    result.extend(u3_gate(-theta / 2, 0, -lam / 2 - phi / 2, qubit1))
+    result.extend(two_qubit_gate_op("cx", qubit0, qubit1))
+    result.extend(u3_gate(theta / 2, phi, 0, qubit1))
+
+    return result
+
+
+def cu3_gate(  # pylint: disable=too-many-arguments
+    theta: Union[int, float],
+    phi: Union[int, float],
+    lam: Union[int, float],
+    qubit0: IndexedIdentifier,
+    qubit1: IndexedIdentifier,
+) -> list[QuantumGate]:
+    """
+    Implements the CU3 gate as a decomposition of other gates.
+
+    Uses the following qiskit decomposition -
+
+        In [7]: qc.draw()
+        Out[7]:
+
+        q_0: ──────────■──────────
+             ┌─────────┴─────────┐
+        q_1: ┤ U3(theta,phi,lam) ├
+             └───────────────────┘
+
+        In [8]: qc.decompose().decompose().decompose().draw()
+        Out[8]:
+             ┌──────────────────────┐
+        q_0: ┤ U(0,0,lam/2 + phi/2) ├──■────────────────────────────────────■──────────────────────
+             ├──────────────────────┤┌─┴─┐┌──────────────────────────────┐┌─┴─┐┌──────────────────┐
+        q_1: ┤ U(0,0,lam/2 - phi/2) ├┤ X ├┤ U(-theta/2,0,-lam/2 - phi/2) ├┤ X ├┤ U(theta/2,phi,0) ├
+             └──────────────────────┘└───┘└──────────────────────────────┘└───┘└──────────────────┘
+    """
+    result: list[QuantumGate] = []
+    result.extend(u3_gate(0, 0, lam / 2 + phi / 2, qubit0))
+    result.extend(u3_gate(0, 0, lam / 2 - phi / 2, qubit1))
+    result.extend(two_qubit_gate_op("cx", qubit0, qubit1))
+    result.extend(u3_gate(-theta / 2, 0, -lam / 2 - phi / 2, qubit1))
+    result.extend(two_qubit_gate_op("cx", qubit0, qubit1))
+    result.extend(u3_gate(theta / 2, phi, 0, qubit1))
+
+    return result
+
+
+def cu1_gate(
+    theta: Union[int, float], qubit0: IndexedIdentifier, qubit1: IndexedIdentifier
+) -> list[QuantumGate]:
+    """
+    Implements the CU1 gate as a decomposition of other gates.
+
+    Uses the following qiskit decomposition -
+
+        In [11]: qc.draw()
+        Out[11]:
+
+        q_0: ─■──────────
+              │U1(theta)
+        q_1: ─■──────────
+
+
+        In [12]: qc.decompose().decompose().decompose().draw()
+        Out[12]:
+             ┌────────────────┐
+        q_0: ┤ U(0,0,theta/2) ├──■───────────────────────■────────────────────
+             └────────────────┘┌─┴─┐┌─────────────────┐┌─┴─┐┌────────────────┐
+        q_1: ──────────────────┤ X ├┤ U(0,0,-theta/2) ├┤ X ├┤ U(0,0,theta/2) ├
+                               └───┘└─────────────────┘└───┘└────────────────┘
+    """
+    result: list[QuantumGate] = []
+    result.extend(u3_gate(0, 0, theta / 2, qubit0))
+    result.extend(two_qubit_gate_op("cx", qubit0, qubit1))
+    result.extend(u3_gate(0, 0, -theta / 2, qubit1))
+    result.extend(two_qubit_gate_op("cx", qubit0, qubit1))
+    result.extend(u3_gate(0, 0, theta / 2, qubit1))
+
+    return result
+
+
+def csx_gate(qubit0: IndexedIdentifier, qubit1: IndexedIdentifier) -> list[QuantumGate]:
+    """Implement the CSX gate as a decomposition of other gates.
+
+    Used the following qiskit decomposition -
+
+        In [19]: q = QuantumCircuit(2)
+
+        In [20]: q.csx(0,1)
+        Out[20]: <qiskit.circuit.instructionset.InstructionSet at 0x127e022f0>
+
+        In [21]: q.draw()
+        Out[21]:
+
+        q_0: ──■───
+             ┌─┴──┐
+        q_1: ┤ Sx ├
+             └────┘
+
+        In [22]: q.decompose().decompose().draw()
+        Out[22]:
+                 ┌─────────┐
+            q_0: ┤ U1(π/4) ├──■────────────────■────────────────────────
+                 ├─────────┤┌─┴─┐┌──────────┐┌─┴─┐┌─────────┐┌─────────┐
+            q_1: ┤ U2(0,π) ├┤ X ├┤ U1(-π/4) ├┤ X ├┤ U1(π/4) ├┤ U2(0,π) ├
+                 └─────────┘└───┘└──────────┘└───┘└─────────┘└─────────┘
+    """
+    result: list[QuantumGate] = []
+    result.extend(phaseshift_gate(CONSTANTS_MAP["pi"] / 4, qubit0))
+    result.extend(u2_gate(0, CONSTANTS_MAP["pi"], qubit1))
+    result.extend(two_qubit_gate_op("cx", qubit0, qubit1))
+    result.extend(phaseshift_gate(-CONSTANTS_MAP["pi"] / 4, qubit1))
+    result.extend(two_qubit_gate_op("cx", qubit0, qubit1))
+    result.extend(phaseshift_gate(CONSTANTS_MAP["pi"] / 4, qubit1))
+    result.extend(u2_gate(0, CONSTANTS_MAP["pi"], qubit1))
+
+    return result
+
+
+def rxx_gate(
+    theta: Union[int, float], qubit0: IndexedIdentifier, qubit1: IndexedIdentifier
+) -> list[Union[QuantumGate, QuantumPhase]]:
+    """
+    Implements the RXX gate as a decomposition of other gates.
+    """
+
+    result: list[Union[QuantumGate, QuantumPhase]] = []
+    result.extend(global_phase_gate(-theta / 2, [qubit0, qubit1]))
+    result.extend(one_qubit_gate_op("h", qubit0))
+    result.extend(one_qubit_gate_op("h", qubit1))
+    result.extend(two_qubit_gate_op("cx", qubit0, qubit1))
+    result.extend(one_qubit_rotation_op("rz", theta, qubit1))
+    result.extend(two_qubit_gate_op("cx", qubit0, qubit1))
+    result.extend(one_qubit_gate_op("h", qubit1))
+    result.extend(one_qubit_gate_op("h", qubit0))
+
+    return result
+
+
+def rccx_gate(
+    qubit0: IndexedIdentifier, qubit1: IndexedIdentifier, qubit2: IndexedIdentifier
+) -> list[QuantumGate]:
+    result: list[QuantumGate] = []
+    result.extend(u2_gate(0, CONSTANTS_MAP["pi"], qubit2))
+    result.extend(phaseshift_gate(CONSTANTS_MAP["pi"] / 4, qubit2))
+    result.extend(two_qubit_gate_op("cx", qubit1, qubit2))
+    result.extend(phaseshift_gate(-CONSTANTS_MAP["pi"] / 4, qubit2))
+    result.extend(two_qubit_gate_op("cx", qubit0, qubit2))
+    result.extend(phaseshift_gate(CONSTANTS_MAP["pi"] / 4, qubit2))
+    result.extend(two_qubit_gate_op("cx", qubit1, qubit2))
+    result.extend(phaseshift_gate(-CONSTANTS_MAP["pi"] / 4, qubit2))
+    result.extend(u2_gate(0, CONSTANTS_MAP["pi"], qubit2))
+
+    return result
+
+
+def rzz_gate(
+    theta: Union[int, float], qubit0: IndexedIdentifier, qubit1: IndexedIdentifier
+) -> list[Union[QuantumGate, QuantumPhase]]:
+    """
+    Implements the RZZ gate as a decomposition of other gates.
+
+    Used the following qiskit decomposition -
+
+        In [32]: q.draw()
+        Out[32]:
+
+        q_0: ─■──────────
+              │ZZ(theta)
+        q_1: ─■──────────
+
+
+        In [33]: q.decompose().decompose().decompose().draw()
+        Out[33]:
+        global phase: -theta/2
+
+        q_0: ──■─────────────────────■──
+             ┌─┴─┐┌───────────────┐┌─┴─┐
+        q_1: ┤ X ├┤ U3(0,0,theta) ├┤ X ├
+             └───┘└───────────────┘└───┘
+    """
+    result: list[Union[QuantumGate, QuantumPhase]] = []
+
+    result.extend(global_phase_gate(-theta / 2, [qubit0, qubit1]))
+    result.extend(two_qubit_gate_op("cx", qubit0, qubit1))
+    result.extend(u3_gate(0, 0, theta, qubit1))
+    result.extend(two_qubit_gate_op("cx", qubit0, qubit1))
+
+    return result
+
+
+def cphaseshift_gate(
+    theta: Union[int, float], qubit0: IndexedIdentifier, qubit1: IndexedIdentifier
+) -> list[QuantumGate]:
+    """
+    Implements the controlled phase shift gate as a decomposition of other gates.
+
+    Uses the following qiskit decomposition -
+
+        In [11]: qc.draw()
+        Out[11]:
+
+        q_0: ─■─────────
+             │P(theta)
+        q_1: ─■─────────
+
+
+        In [12]: qc.decompose().decompose().decompose().draw()
+        Out[12]:
+             ┌────────────────┐
+        q_0: ┤ U(0,0,theta/2) ├──■───────────────────────■────────────────────
+             └────────────────┘┌─┴─┐┌─────────────────┐┌─┴─┐┌────────────────┐
+        q_1: ──────────────────┤ X ├┤ U(0,0,-theta/2) ├┤ X ├┤ U(0,0,theta/2) ├
+                               └───┘└─────────────────┘└───┘└────────────────┘
+    """
+    result: list[QuantumGate] = []
+    result.extend(u3_gate(0, 0, theta / 2, qubit0))
+    result.extend(two_qubit_gate_op("cx", qubit0, qubit1))
+    result.extend(u3_gate(0, 0, -theta / 2, qubit1))
+    result.extend(two_qubit_gate_op("cx", qubit0, qubit1))
+    result.extend(u3_gate(0, 0, theta / 2, qubit1))
+
+    return result
+
+
+def cphaseshift00_gate(
+    theta: Union[int, float], qubit0: IndexedIdentifier, qubit1: IndexedIdentifier
+) -> list[QuantumGate]:
+    """
+    Implements the controlled phase shift 00 gate as a decomposition of other gates.
+    """
+    result: list[QuantumGate] = []
+    result.extend(one_qubit_gate_op("x", qubit0))
+    result.extend(one_qubit_gate_op("x", qubit1))
+    result.extend(u3_gate(0, 0, theta / 2, qubit0))
+    result.extend(u3_gate(0, 0, theta / 2, qubit1))
+    result.extend(two_qubit_gate_op("cx", qubit0, qubit1))
+    result.extend(u3_gate(0, 0, -theta / 2, qubit1))
+    result.extend(two_qubit_gate_op("cx", qubit0, qubit1))
+    result.extend(one_qubit_gate_op("x", qubit0))
+    result.extend(one_qubit_gate_op("x", qubit1))
+    return result
+
+
+def cphaseshift01_gate(
+    theta: Union[int, float], qubit0: IndexedIdentifier, qubit1: IndexedIdentifier
+) -> list[QuantumGate]:
+    """
+    Implements the controlled phase shift 01 gate as a decomposition of other gates.
+    """
+    result: list[QuantumGate] = []
+    result.extend(one_qubit_gate_op("x", qubit0))
+    result.extend(u3_gate(0, 0, theta / 2, qubit1))
+    result.extend(u3_gate(0, 0, theta / 2, qubit0))
+    result.extend(two_qubit_gate_op("cx", qubit0, qubit1))
+    result.extend(u3_gate(0, 0, -theta / 2, qubit1))
+    result.extend(two_qubit_gate_op("cx", qubit0, qubit1))
+    result.extend(one_qubit_gate_op("x", qubit0))
+    return result
+
+
+def cphaseshift10_gate(
+    theta: Union[int, float], qubit0: IndexedIdentifier, qubit1: IndexedIdentifier
+) -> list[QuantumGate]:
+    """
+    Implements the controlled phase shift 10 gate as a decomposition of other gates.
+    """
+    result: list[QuantumGate] = []
+    result.extend(u3_gate(0, 0, theta / 2, qubit0))
+    result.extend(one_qubit_gate_op("x", qubit1))
+    result.extend(u3_gate(0, 0, theta / 2, qubit1))
+    result.extend(two_qubit_gate_op("cx", qubit0, qubit1))
+    result.extend(u3_gate(0, 0, -theta / 2, qubit1))
+    result.extend(two_qubit_gate_op("cx", qubit0, qubit1))
+    result.extend(one_qubit_gate_op("x", qubit1))
+    return result
+
+
+def gpi_gate(phi, qubit_id) -> list[QuantumGate]:
+    """
+    Implements the gpi gate as a decomposition of other gates.
+    """
+    theta_0 = CONSTANTS_MAP["pi"]
+    phi_0 = phi
+    lambda_0 = -phi_0 + CONSTANTS_MAP["pi"]
+    return u3_gate(theta_0, phi_0, lambda_0, qubit_id)
+
+
+def gpi2_gate(phi, qubit_id) -> list[QuantumGate]:
+    """
+    Implements the gpi2 gate as a decomposition of other gates.
+    """
+    # Reference:
+    # https://amazon-braket-sdk-python.readthedocs.io/en/latest/_apidoc/braket.circuits.circuit.html#braket.circuits.circuit.Circuit.gpi2
+    # https://docs.quantum.ibm.com/api/qiskit/qiskit.circuit.library.U3Gate#u3gate
+    theta_0 = CONSTANTS_MAP["pi"] / 2
+    phi_0 = phi - CONSTANTS_MAP["pi"] / 2
+    lambda_0 = CONSTANTS_MAP["pi"] / 2 - phi
+    return u3_gate(theta_0, phi_0, lambda_0, qubit_id)
+
+
+# pylint: disable-next=too-many-arguments
+def ms_gate(phi0, phi1, theta, qubit0, qubit1) -> list[QuantumGate]:
+    """
+    Implements the Molmer Sorenson gate as a decomposition of other gates.
+    """
+    mat = np.array(
+        [
+            [
+                np.cos(np.pi * theta),
+                0,
+                0,
+                -1j * np.exp(-1j * 2 * np.pi * (phi0 + phi1)) * np.sin(np.pi * theta),
+            ],
+            [
+                0,
+                np.cos(np.pi * theta),
+                -1j * np.exp(-1j * 2 * np.pi * (phi0 - phi1)) * np.sin(np.pi * theta),
+                0,
+            ],
+            [
+                0,
+                -1j * np.exp(1j * 2 * np.pi * (phi0 - phi1)) * np.sin(np.pi * theta),
+                np.cos(np.pi * theta),
+                0,
+            ],
+            [
+                -1j * np.exp(1j * 2 * np.pi * (phi0 + phi1)) * np.sin(np.pi * theta),
+                0,
+                0,
+                np.cos(np.pi * theta),
+            ],
+        ]
+    )
+    angles = kak_decomposition_angles(mat)
+    qubits = [qubit0, qubit1]
+
+    result: list[QuantumGate] = []
+    result.extend(u3_gate(angles[0][0], angles[0][1], angles[0][2], qubits[0]))
+    result.extend(u3_gate(angles[1][0], angles[1][1], angles[1][2], qubits[1]))
+    result.extend(one_qubit_gate_op("sx", qubits[0]))
+    result.extend(two_qubit_gate_op("cx", qubits[0], qubits[1]))
+    result.extend(
+        one_qubit_rotation_op("rx", ((1 / 2) - 2 * theta) * CONSTANTS_MAP["pi"], qubits[0])
+    )
+    result.extend(one_qubit_rotation_op("rx", CONSTANTS_MAP["pi"] / 2, qubits[1]))
+    result.extend(two_qubit_gate_op("cx", qubits[1], qubits[0]))
+    result.extend(sxdg_gate_op(qubits[1]))
+    result.extend(one_qubit_gate_op("s", qubits[1]))
+    result.extend(two_qubit_gate_op("cx", qubits[0], qubits[1]))
+    result.extend(u3_gate(angles[2][0], angles[2][1], angles[2][2], qubits[0]))
+    result.extend(u3_gate(angles[3][0], angles[3][1], angles[3][2], qubits[1]))
+    return result
+
+
+def ccx_gate_op(
+    qubit0: IndexedIdentifier, qubit1: IndexedIdentifier, qubit2: IndexedIdentifier
+) -> list[QuantumGate]:
+    return [
+        QuantumGate(
+            modifiers=[],
+            name=Identifier(name="ccx"),
+            arguments=[],
+            qubits=[qubit0, qubit1, qubit2],
+        )
+    ]
+
+
+def ecr_gate(qubit0: IndexedIdentifier, qubit1: IndexedIdentifier) -> list[QuantumGate]:
+    """
+    Implements the ECR gate as a decomposition of other gates.
+    """
+    result: list[QuantumGate] = []
+    result.extend(one_qubit_gate_op("s", qubit0))
+    result.extend(one_qubit_rotation_op("rx", CONSTANTS_MAP["pi"] / 2, qubit1))
+    result.extend(two_qubit_gate_op("cx", qubit0, qubit1))
+    result.extend(one_qubit_gate_op("x", qubit0))
+    return result
+
+
+def c3sx_gate(
+    qubit0: IndexedIdentifier,
+    qubit1: IndexedIdentifier,
+    qubit2: IndexedIdentifier,
+    qubit3: IndexedIdentifier,
+) -> list[QuantumGate]:
+    """
+    Implements the c3sx gate as a decomposition of other gates.
+
+    Uses the following qiskit decomposition -
+
+    In [15]: qc.draw()
+    Out[15]:
+
+    q_0: ──■───
+           │
+    q_1: ──■───
+           │
+    q_2: ──■───
+         ┌─┴──┐
+    q_3: ┤ Sx ├
+         └────┘
+
+    In [16]: qc.decompose().draw()
+    Out[16]:
+
+    q_0: ──────■──────────■────────────────────■────────────────────────────────────────■────────
+               │        ┌─┴─┐                ┌─┴─┐                                      │
+    q_1: ──────┼────────┤ X ├──────■─────────┤ X ├──────■──────────■────────────────────┼────────
+               │        └───┘      │         └───┘      │        ┌─┴─┐                ┌─┴─┐
+    q_2: ──────┼───────────────────┼────────────────────┼────────┤ X ├──────■─────────┤ X ├──────
+         ┌───┐ │U1(π/8) ┌───┐┌───┐ │U1(-π/8) ┌───┐┌───┐ │U1(π/8) ├───┤┌───┐ │U1(-π/8) ├───┤┌───┐
+    q_3: ┤ H ├─■────────┤ H ├┤ H ├─■─────────┤ H ├┤ H ├─■────────┤ H ├┤ H ├─■─────────┤ H ├┤ H ├─
+         └───┘          └───┘└───┘           └───┘└───┘          └───┘└───┘           └───┘└───┘
+    «
+    «q_0:─────────────────────────────────■──────────────────────
+    «                                     │
+    «q_1:────────────■────────────────────┼──────────────────────
+    «              ┌─┴─┐                ┌─┴─┐
+    «q_2:─■────────┤ X ├──────■─────────┤ X ├──────■─────────────
+    «     │U1(π/8) ├───┤┌───┐ │U1(-π/8) ├───┤┌───┐ │U1(π/8) ┌───┐
+    «q_3:─■────────┤ H ├┤ H ├─■─────────┤ H ├┤ H ├─■────────┤ H ├
+    «              └───┘└───┘           └───┘└───┘          └───┘
+    """
+
+    result: list[QuantumGate] = []
+    result.extend(one_qubit_gate_op("h", qubit3))
+    result.extend(cu1_gate(CONSTANTS_MAP["pi"] / 8, qubit0, qubit3))
+    result.extend(two_qubit_gate_op("cx", qubit0, qubit1))
+    # h(q[3]) * h (q[3]) = Identity
+    result.extend(cu1_gate(-CONSTANTS_MAP["pi"] / 8, qubit1, qubit3))
+    result.extend(two_qubit_gate_op("cx", qubit0, qubit1))
+    # h(q[3]) * h (q[3]) = Identity
+    result.extend(cu1_gate(CONSTANTS_MAP["pi"] / 8, qubit1, qubit3))
+    result.extend(two_qubit_gate_op("cx", qubit1, qubit2))
+    # h(q[3]) * h (q[3]) = Identity
+    result.extend(cu1_gate(-CONSTANTS_MAP["pi"] / 8, qubit2, qubit3))
+    result.extend(two_qubit_gate_op("cx", qubit0, qubit2))
+    # h(q[3]) * h (q[3]) = Identity
+    result.extend(cu1_gate(CONSTANTS_MAP["pi"] / 8, qubit2, qubit3))
+    result.extend(two_qubit_gate_op("cx", qubit1, qubit2))
+    # h(q[3]) * h (q[3]) = Identity
+    result.extend(cu1_gate(-CONSTANTS_MAP["pi"] / 8, qubit2, qubit3))
+    result.extend(two_qubit_gate_op("cx", qubit0, qubit2))
+    # h(q[3]) * h (q[3]) = Identity
+    result.extend(cu1_gate(CONSTANTS_MAP["pi"] / 8, qubit2, qubit3))
+    result.extend(one_qubit_gate_op("h", qubit3))
+
+    return result
+
+
+def c4x_gate(
+    qubit0: IndexedIdentifier,
+    qubit1: IndexedIdentifier,
+    qubit2: IndexedIdentifier,
+    qubit3: IndexedIdentifier,
+) -> list[QuantumGate]:
+    """
+    Implements the c4x gate
+    """
+    return [
+        QuantumGate(
+            modifiers=[],
+            name=Identifier(name="c4x"),
+            arguments=[],
+            qubits=[qubit0, qubit1, qubit2, qubit3],
+        )
+    ]
+
+
+def prx_gate(theta, phi, qubit_id) -> list[QuantumGate]:
+    """
+    Implements the PRX gate as a decomposition of other gates.
+    """
+    # Reference:
+    # https://amazon-braket-sdk-python.readthedocs.io/en/latest/_apidoc/braket.circuits.circuit.html#braket.circuits.circuit.Circuit.prx
+    # https://docs.quantum.ibm.com/api/qiskit/qiskit.circuit.library.U3Gate#u3gate
+    theta_0 = theta
+    phi_0 = phi - CONSTANTS_MAP["pi"] / 2
+    lambda_0 = CONSTANTS_MAP["pi"] / 2 - phi
+    return u3_gate(theta_0, phi_0, lambda_0, qubit_id)
+
+
+def one_qubit_gate_op(gate_name: str, qubit_id: IndexedIdentifier) -> list[QuantumGate]:
+    return [
+        QuantumGate(
+            modifiers=[],
+            name=Identifier(name=gate_name),
+            arguments=[],
+            qubits=[qubit_id],
+        )
+    ]
+
+
+def one_qubit_rotation_op(
+    gate_name: str, rotation: float, qubit_id: IndexedIdentifier
+) -> list[QuantumGate]:
+    return [
+        QuantumGate(
+            modifiers=[],
+            name=Identifier(name=gate_name),
+            arguments=[FloatLiteral(value=rotation)],
+            qubits=[qubit_id],
+        )
+    ]
+
+
+def two_qubit_gate_op(
+    gate_name: str, qubit_id1: IndexedIdentifier, qubit_id2: IndexedIdentifier
+) -> list[QuantumGate]:
+    return [
+        QuantumGate(
+            modifiers=[],
+            name=Identifier(name=gate_name.lower()),
+            arguments=[],
+            qubits=[qubit_id1, qubit_id2],
+        )
+    ]
+
+
+ONE_QUBIT_OP_MAP = {
+    "id": lambda qubit_id: one_qubit_gate_op("id", qubit_id),
+    "h": lambda qubit_id: one_qubit_gate_op("h", qubit_id),
+    "x": lambda qubit_id: one_qubit_gate_op("x", qubit_id),
+    "not": lambda qubit_id: one_qubit_gate_op("x", qubit_id),
+    "y": lambda qubit_id: one_qubit_gate_op("y", qubit_id),
+    "z": lambda qubit_id: one_qubit_gate_op("z", qubit_id),
+    "s": lambda qubit_id: one_qubit_gate_op("s", qubit_id),
+    "t": lambda qubit_id: one_qubit_gate_op("t", qubit_id),
+    "sdg": lambda qubit_id: one_qubit_gate_op("sdg", qubit_id),
+    "si": lambda qubit_id: one_qubit_gate_op("sdg", qubit_id),
+    "tdg": lambda qubit_id: one_qubit_gate_op("tdg", qubit_id),
+    "ti": lambda qubit_id: one_qubit_gate_op("tdg", qubit_id),
+    "v": lambda qubit_id: one_qubit_gate_op("sx", qubit_id),
+    "sx": lambda qubit_id: one_qubit_gate_op("sx", qubit_id),
+    "vi": sxdg_gate_op,
+    "sxdg": sxdg_gate_op,
+}
+
+
+ONE_QUBIT_ROTATION_MAP = {
+    "rx": lambda rotation, qubit_id: one_qubit_rotation_op("rx", rotation, qubit_id),
+    "ry": lambda rotation, qubit_id: one_qubit_rotation_op("ry", rotation, qubit_id),
+    "rz": lambda rotation, qubit_id: one_qubit_rotation_op("rz", rotation, qubit_id),
+    "u1": phaseshift_gate,
+    "U1": phaseshift_gate,
+    "u": u3_gate,
+    "U": u3_gate,
+    "u3": u3_gate,
+    "U3": u3_gate,
+    "U2": u2_gate,
+    "u2": u2_gate,
+    "prx": prx_gate,
+    "phaseshift": phaseshift_gate,
+    "p": phaseshift_gate,
+    "gpi": gpi_gate,
+    "gpi2": gpi2_gate,
+}
+
+TWO_QUBIT_OP_MAP = {
+    "cx": lambda qubit_id1, qubit_id2: two_qubit_gate_op("cx", qubit_id1, qubit_id2),
+    "CX": lambda qubit_id1, qubit_id2: two_qubit_gate_op("cx", qubit_id1, qubit_id2),
+    "cnot": lambda qubit_id1, qubit_id2: two_qubit_gate_op("cx", qubit_id1, qubit_id2),
+    "cz": lambda qubit_id1, qubit_id2: two_qubit_gate_op("cz", qubit_id1, qubit_id2),
+    "swap": lambda qubit_id1, qubit_id2: two_qubit_gate_op("swap", qubit_id1, qubit_id2),
+    "cv": csx_gate,
+    "cy": cy_gate,
+    "ch": ch_gate,
+    "xx": rxx_gate,
+    "rxx": rxx_gate,
+    "yy": ryy_gate,
+    "ryy": ryy_gate,
+    "zz": rzz_gate,
+    "rzz": rzz_gate,
+    "xy": xy_gate,
+    "xx_plus_yy": xx_plus_yy_gate,
+    "pswap": pswap_gate,
+    "iswap": iswap_gate,
+    "cp": cphaseshift_gate,
+    "crx": crx_gate,
+    "cry": cry_gate,
+    "crz": crz_gate,
+    "cu": cu_gate,
+    "cu3": cu3_gate,
+    "csx": csx_gate,
+    "cphaseshift": cphaseshift_gate,
+    "cu1": cu1_gate,
+    "cp00": cphaseshift00_gate,
+    "cphaseshift00": cphaseshift00_gate,
+    "cp01": cphaseshift01_gate,
+    "cphaseshift01": cphaseshift01_gate,
+    "cp10": cphaseshift10_gate,
+    "cphaseshift10": cphaseshift10_gate,
+    "ecr": ecr_gate,
+    "ms": ms_gate,
+}
+
+THREE_QUBIT_OP_MAP = {
+    "ccx": ccx_gate_op,
+    "toffoli": ccx_gate_op,
+    "ccnot": ccx_gate_op,
+    "cswap": cswap_gate,
+    "rccx": rccx_gate,
+}
+
+FOUR_QUBIT_OP_MAP = {"c3sx": c3sx_gate, "c3sqrtx": c3sx_gate}
+
+FIVE_QUBIT_OP_MAP = {
+    "c4x": c4x_gate,
+}
+
+BASIS_GATE_MAP = {
+    # default basis set is the gate set of the stdgates.inc library file
+    BasisSet.DEFAULT: {
+        "id",
+        "rx",
+        "ry",
+        "rz",
+        "h",
+        "x",
+        "y",
+        "z",
+        "s",
+        "sx",
+        "t",
+        "sdg",
+        "tdg",
+        "cx",
+        "cz",
+        "swap",
+    },
+    BasisSet.ROTATIONAL_CX: {"rx", "ry", "rz", "cx"},
+    BasisSet.CLIFFORD_T: {"h", "t", "s", "cx", "tdg", "sdg"},
+}
+
+
+def map_qasm_op_to_callable(op_name: str) -> tuple[Callable, int]:
+    """
+    Map a QASM operation to a callable.
+
+    Args:
+        op_name (str): The QASM operation name.
+
+    Returns:
+        tuple: A tuple containing the callable and the number of qubits the operation acts on.
+
+    Raises:
+        ValidationError: If the QASM operation is unsupported or undeclared.
+    """
+    op_maps: list[tuple[dict, int]] = [
+        (ONE_QUBIT_OP_MAP, 1),
+        (ONE_QUBIT_ROTATION_MAP, 1),
+        (TWO_QUBIT_OP_MAP, 2),
+        (THREE_QUBIT_OP_MAP, 3),
+        (FOUR_QUBIT_OP_MAP, 4),
+        (FIVE_QUBIT_OP_MAP, 5),
+    ]
+
+    for op_map, qubit_count in op_maps:
+        try:
+            return op_map[op_name], qubit_count
+        except KeyError:
+            continue
+
+    raise ValidationError(f"Unsupported / undeclared QASM operation: {op_name}")
+
+
+SELF_INVERTING_ONE_QUBIT_OP_SET = {"id", "h", "x", "y", "z"}
+ST_GATE_INV_MAP = {
+    "s": "sdg",
+    "t": "tdg",
+    "sdg": "s",
+    "tdg": "t",
+}
+ROTATION_INVERSION_ONE_QUBIT_OP_MAP = {"rx", "ry", "rz"}
+U_INV_ROTATION_MAP = {
+    "U": u3_inv_gate,
+    "u3": u3_inv_gate,
+    "U3": u3_inv_gate,
+    "U2": u2_inv_gate,
+    "u2": u2_inv_gate,
+}
+
+
+def map_qasm_inv_op_to_callable(op_name: str):
+    """
+    Map a QASM operation to a callable.
+
+    Args:
+        op_name (str): The QASM operation name.
+
+    Returns:
+        tuple: A tuple containing the callable, the number of qubits the operation acts on,
+        and what is to be done with the basic gate which we are trying to invert.
+    """
+    if op_name in SELF_INVERTING_ONE_QUBIT_OP_SET:
+        return ONE_QUBIT_OP_MAP[op_name], 1, InversionOp.NO_OP
+    if op_name in ST_GATE_INV_MAP:
+        inv_gate_name = ST_GATE_INV_MAP[op_name]
+        return ONE_QUBIT_OP_MAP[inv_gate_name], 1, InversionOp.NO_OP
+    if op_name in TWO_QUBIT_OP_MAP:
+        return TWO_QUBIT_OP_MAP[op_name], 2, InversionOp.NO_OP
+    if op_name in THREE_QUBIT_OP_MAP:
+        return THREE_QUBIT_OP_MAP[op_name], 3, InversionOp.NO_OP
+    if op_name in U_INV_ROTATION_MAP:
+        # Special handling for U gate as it is composed of multiple
+        # basic gates and we need to invert each of them
+        return U_INV_ROTATION_MAP[op_name], 1, InversionOp.NO_OP
+    if op_name in ROTATION_INVERSION_ONE_QUBIT_OP_MAP:
+        return (
+            ONE_QUBIT_ROTATION_MAP[op_name],
+            1,
+            InversionOp.INVERT_ROTATION,
+        )
+    raise ValidationError(f"Unsupported / undeclared QASM operation: {op_name}")