--- conflicted
+++ resolved
@@ -1194,7 +1194,6 @@
     raise ValidationError(f"Unsupported / undeclared QASM operation: {op_name}")
 
 
-<<<<<<< HEAD
 REV_CTRL_GATE_MAP = {
     "cx": "x",
     "cy": "y",
@@ -1208,7 +1207,7 @@
     "cswap": "swap",
     "ccx": "cx",
 }
-=======
+
 CTRL_GATE_MAP = {
     "x": "cx",
     "y": "cy",
@@ -1251,5 +1250,4 @@
     # TODO: decompose controls if not built in
     raise ValidationError(
         f"Unsupported controlled QASM operation: {op_name} with {ctrl_count} controls"
-    )
->>>>>>> 0fd2956c
+    )