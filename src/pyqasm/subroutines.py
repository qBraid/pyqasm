# Copyright 2025 qBraid
#
# Licensed under the Apache License, Version 2.0 (the "License");
# you may not use this file except in compliance with the License.
# You may obtain a copy of the License at
#
#     http://www.apache.org/licenses/LICENSE-2.0
#
# Unless required by applicable law or agreed to in writing, software
# distributed under the License is distributed on an "AS IS" BASIS,
# WITHOUT WARRANTIES OR CONDITIONS OF ANY KIND, either express or implied.
# See the License for the specific language governing permissions and
# limitations under the License.

"""
Module containing the class for validating QASM3 subroutines.

"""
<<<<<<< HEAD
import random
=======
import uuid
>>>>>>> 5d8dc979
from typing import Optional

import numpy as np
from openqasm3.ast import (
    AccessControl,
    AngleType,
    ArrayReferenceType,
    BitstringLiteral,
    BitType,
    BooleanLiteral,
    BoolType,
    ComplexType,
    DurationLiteral,
    DurationType,
    ExternArgument,
    FloatType,
    Identifier,
    IndexExpression,
    IntType,
    QASMNode,
    QubitDeclaration,
    StretchType,
    UintType,
)
from openqasm3.printer import dumps

from pyqasm.analyzer import Qasm3Analyzer
from pyqasm.elements import Variable
from pyqasm.exceptions import ValidationError, raise_qasm3_error
from pyqasm.expressions import Qasm3ExprEvaluator
from pyqasm.transformer import Qasm3Transformer
from pyqasm.validator import Qasm3Validator


class Qasm3SubroutineProcessor:
    """Class for processing QASM3 subroutines."""

    visitor_obj = None

    @classmethod
    def set_visitor_obj(cls, visitor_obj) -> None:
        """Set the visitor object for the class.

        Args:
            visitor_obj (QasmVisitor): The visitor object to set.
        """
        cls.visitor_obj = visitor_obj

    @staticmethod
    def get_fn_actual_arg_name(actual_arg: Identifier | IndexExpression) -> Optional[str]:
        """Get the name of the actual argument passed to a function.

        Args:
            actual_arg (Identifier | IndexExpression): The actual argument passed to the
                                                             function.

        Returns:
            Optional[str]: The name of the actual argument.
        """
        actual_arg_name = None
        if isinstance(actual_arg, Identifier):
            actual_arg_name = actual_arg.name
        elif isinstance(actual_arg, IndexExpression):
            if isinstance(actual_arg.collection, Identifier):
                actual_arg_name = actual_arg.collection.name
            else:
                actual_arg_name = (
                    actual_arg.collection.collection.name  # type: ignore[attr-defined]
                )
        return actual_arg_name

    @classmethod
    def process_classical_arg(cls, formal_arg, actual_arg, fn_name, fn_call):
        """Process the classical argument for a function call.

        Args:
            formal_arg (FormalArgument): The formal argument of the function.
            actual_arg (ActualArgument): The actual argument passed to the function.
            fn_name (str): The name of the function.
            span (Span): The span of the function call.

        Returns:
            Variable: The variable object for the formal argument.
        """
        actual_arg_name = Qasm3SubroutineProcessor.get_fn_actual_arg_name(actual_arg)

        if isinstance(formal_arg.type, ArrayReferenceType):
            return cls._process_classical_arg_by_reference(
                formal_arg, actual_arg, actual_arg_name, fn_name, fn_call
            )
        return cls._process_classical_arg_by_value(
            formal_arg, actual_arg, actual_arg_name, fn_name, fn_call
        )

    @classmethod  # pylint: disable-next=too-many-arguments,too-many-locals,too-many-branches
    def _process_classical_arg_by_value(
        cls, formal_arg, actual_arg, actual_arg_name, fn_name, fn_call
    ):
        """
        Process the classical argument for a function call.

        Args:
            formal_arg (FormalArgument): The formal argument of the function.
            actual_arg (ActualArgument): The actual argument passed to the function.
            actual_arg_name (str): The name of the actual argument.
            fn_name (str): The name of the function.
            span (Span): The span of the function call.

        Raises:
            ValidationError: If the actual argument is a qubit register instead
                                of a classical argument.
            ValidationError: If the actual argument is an undefined variable.
        """
        # 1. variable mapping is equivalent to declaring the variable
        #     with the formal argument name and doing classical assignment
        #     in the scope of the function

        fn_defn = cls.visitor_obj._subroutine_defns.get(fn_name)
        formal_args_desc = " , ".join(dumps(arg, indent="    ") for arg in fn_defn.arguments)

        if actual_arg_name:  # actual arg is a variable not literal
            if actual_arg_name in cls.visitor_obj._global_qreg_size_map:
                formal_args_desc = " , ".join(
                    dumps(arg, indent="    ") for arg in fn_defn.arguments
                )
                raise_qasm3_error(
                    f"Expecting classical argument for '{formal_arg.name.name}'. "
                    f"Qubit register '{actual_arg_name}' found for function '{fn_name}'\n"
                    f"\nUsage: {fn_name} ( {formal_args_desc} )\n",
                    error_node=fn_call,
                    span=fn_call.span,
                )

            # 2. as we have pushed the scope for fn, we need to check in parent
            #    scope for argument validation
            if not cls.visitor_obj._scope_manager.check_in_scope(actual_arg_name):
                raise_qasm3_error(
                    f"Undefined variable '{actual_arg_name}' used"
                    f" for function call '{fn_name}'\n"
                    f"\nUsage: {fn_name} ( {formal_args_desc} )\n",
                    error_node=fn_call,
                    span=fn_call.span,
                )

            if isinstance(formal_arg, ExternArgument):
                formal_arg_type = formal_arg.type
                formal_arg_size = None
                if hasattr(formal_arg_type, "size") and formal_arg_type.size is not None:
                    formal_arg_size, _ = Qasm3ExprEvaluator.evaluate_expression(
                        formal_arg_type.size
                    )
                actual_arg_var = cls.visitor_obj._scope_manager.get_from_global_scope(
                    actual_arg_name
                )
                if (
                    actual_arg_var.base_type != formal_arg_type
                    or actual_arg_var.base_size != formal_arg_size
                ):
                    if formal_arg_size is not None:
                        raise_qasm3_error(
                            f"Argument type mismatch in function '{fn_name}', expected "
                            f"{type(formal_arg_type).__name__}[{formal_arg_size}] but got "
                            f"{type(actual_arg_var.base_type).__name__}"
                            f"[{actual_arg_var.base_size}]",
                            error_node=fn_call,
                            span=fn_call.span,
                        )

        actual_arg_value = Qasm3ExprEvaluator.evaluate_expression(actual_arg)[0]

        if isinstance(formal_arg, ExternArgument):
            # Generate a unique name for the extern argument variable
<<<<<<< HEAD
            _name = fn_name
            while not cls.visitor_obj._scope_manager.check_in_scope(_name) and _name == fn_name:
                _name = f"{fn_name}_{random.randint(1, 1_000_000_000)}"
=======
            _name = f"{fn_name}_{uuid.uuid4()}"
>>>>>>> 5d8dc979
            if hasattr(formal_arg.type, "size") and formal_arg.type.size is not None:
                _base_size = Qasm3ExprEvaluator.evaluate_expression(formal_arg.type.size)[0]
            else:
                _base_size = None
            _base_type = formal_arg.type

            # pylint: disable=too-many-boolean-expressions
            if actual_arg_value and actual_arg_name is None:
                if (
                    (
                        isinstance(_base_type, UintType)
                        and (not isinstance(actual_arg_value, int) or actual_arg_value < 0)
                    )
                    or (
                        isinstance(_base_type, AngleType)
                        and (
                            not isinstance(actual_arg_value, float)
                            or not 0 <= actual_arg_value <= 2 * np.pi
                        )
                    )
                    or (
                        isinstance(_base_type, FloatType)
                        and not isinstance(actual_arg_value, float)
                    )
                    or (
                        isinstance(_base_type, ComplexType)
                        and not isinstance(actual_arg_value, complex)
                    )
                    or (isinstance(_base_type, IntType) and not isinstance(actual_arg_value, int))
                    or (
                        isinstance(_base_type, (DurationType, StretchType))
                        and not isinstance(actual_arg, DurationLiteral)
                    )
                    or (
                        isinstance(_base_type, BoolType)
                        and (
                            not isinstance(actual_arg_value, bool)
                            and actual_arg_value not in (0, 1)
                        )
                    )
                    or (
                        isinstance(_base_type, BitType)
                        and (
                            not isinstance(actual_arg, (BitstringLiteral, BooleanLiteral))
                            and not isinstance(actual_arg_value, (bool, int))
                        )
                    )
                ):
                    raise_qasm3_error(
                        f"Invalid argument value for '{fn_name}', expected "
                        f"'{type(_base_type).__name__}' but got value = "
                        f"{actual_arg_value}.",
                        error_node=fn_call,
                        span=fn_call.span,
                    )

        else:
            _name = formal_arg.name.name
            _base_size = Qasm3ExprEvaluator.evaluate_expression(formal_arg.type.size)[0]
            _base_type = formal_arg.type
        return Variable(
            name=_name,
            base_type=_base_type,
            base_size=_base_size,
            dims=None,
            value=actual_arg_value,
            is_constant=False,
            span=fn_call.span,
        )

    @classmethod  # pylint: disable-next=too-many-arguments,too-many-locals,too-many-branches
    def _process_classical_arg_by_reference(
        cls, formal_arg, actual_arg, actual_arg_name, fn_name, fn_call
    ):
        """Process the classical args by reference in the QASM3 visitor.
            Currently being used for array references only.

        Args:
            formal_arg (Qasm3Expression): The formal argument of the function.
            actual_arg (Qasm3Expression): The actual argument passed to the function.
            actual_arg_name (str): The name of the actual argument.
            fn_name (str): The name of the function.
            span (Span): The span of the function call.

        Raises:
            ValidationError: If the actual argument is -
                                - not an array.
                                - an undefined variable.
                                - a qubit register.
                                - a literal.
                                - having type mismatch with the formal argument.
        """

        formal_arg_base_size = Qasm3ExprEvaluator.evaluate_expression(
            formal_arg.type.base_type.size
        )[0]
        fn_defn = cls.visitor_obj._subroutine_defns.get(fn_name)

        array_expected_type_msg = (
            "Expecting type 'array["
            f"{formal_arg.type.base_type.__class__.__name__.lower().removesuffix('type')}"
            f"[{formal_arg_base_size}],...]' for '{formal_arg.name.name}'"
            f" in function '{fn_name}'. "
        )

        formal_args_desc = " , ".join(dumps(arg, indent="    ") for arg in fn_defn.arguments)

        if actual_arg_name is None:
            raise_qasm3_error(
                array_expected_type_msg
                + f"Literal '{Qasm3ExprEvaluator.evaluate_expression(actual_arg)[0]}' "
                + "found in function call\n"
                + f"\nUsage: {fn_name} ( {formal_args_desc} )\n",
                error_node=fn_call,
                span=fn_call.span,
            )

        if actual_arg_name in cls.visitor_obj._global_qreg_size_map:
            raise_qasm3_error(
                array_expected_type_msg
                + f"Qubit register '{actual_arg_name}' found for function call\n"
                + f"\nUsage: {fn_name} ( {formal_args_desc} )\n",
                error_node=fn_call,
                span=fn_call.span,
            )

        # verify actual argument is defined in the parent scope of function call
        if not cls.visitor_obj._scope_manager.check_in_scope(actual_arg_name):
            raise_qasm3_error(
                f"Undefined variable '{actual_arg_name}' used for function call '{fn_name}'\n"
                + f"\nUsage: {fn_name} ( {formal_args_desc} )\n",
                error_node=fn_call,
                span=fn_call.span,
            )

        array_reference = cls.visitor_obj._scope_manager.get_from_visible_scope(actual_arg_name)
        actual_type_string = Qasm3Transformer.get_type_string(array_reference)

        # ensure that actual argument is an array
        if not array_reference.dims:
            raise_qasm3_error(
                array_expected_type_msg
                + f"Variable '{actual_arg_name}' has type '{actual_type_string}'\n"
                + f"\nUsage: {fn_name} ( {formal_args_desc} )\n",
                error_node=fn_call,
                span=fn_call.span,
            )

        # The base types of the elements in array should match
        actual_arg_type = array_reference.base_type
        actual_arg_size = array_reference.base_size

        if formal_arg.type.base_type != actual_arg_type or formal_arg_base_size != actual_arg_size:
            raise_qasm3_error(
                array_expected_type_msg
                + f"Variable '{actual_arg_name}' has type '{actual_type_string}'\n"
                + f"\nUsage: {fn_name} ( {formal_args_desc} )\n",
                error_node=fn_call,
                span=fn_call.span,
            )

        # The dimensions passed in the formal arg should be
        # within limits of the actual argument

        # need to ensure that we have a positive integer as dimension
        actual_dimensions = array_reference.dims
        formal_dimensions_raw = formal_arg.type.dimensions
        # 1. Either we  will have #dim = <<some integer>>
        if not isinstance(formal_dimensions_raw, list):
            try:
                num_formal_dimensions = Qasm3ExprEvaluator.evaluate_expression(
                    formal_dimensions_raw, reqd_type=IntType, const_expr=True
                )[0]
            except ValidationError as err:
                raise_qasm3_error(
                    f"Invalid dimension size {dumps(formal_dimensions_raw)} "
                    f"for '{formal_arg.name.name}' in function '{fn_name}'\n"
                    f"\nUsage: {fn_name} ( {formal_args_desc} )\n",
                    error_node=fn_call,
                    span=fn_call.span,
                    raised_from=err,
                )
        # 2. or we will have a list of the dimensions in the formal arg
        else:
            num_formal_dimensions = len(formal_dimensions_raw)

        if num_formal_dimensions <= 0 or num_formal_dimensions > len(actual_dimensions):
            error_msg = (
                f"Invalid number of dimensions {num_formal_dimensions}"
                if num_formal_dimensions <= 0
                else f"Dimension mismatch. Expected {num_formal_dimensions} dimensions but "
                f"variable '{actual_arg_name}' has {len(actual_dimensions)}"
            )
            raise_qasm3_error(
                f"{error_msg} for '{formal_arg.name.name}' in function '{fn_name}'\n"
                f"\nUsage: {fn_name} ( {formal_args_desc} )\n",
                error_node=fn_call,
                span=fn_call.span,
            )
        formal_dimensions = []

        # we need to ensure that the dimensions are within the limits AND valid integers
        if not isinstance(formal_dimensions_raw, list):
            # the case when we have #dim identifier
            formal_dimensions = actual_dimensions[:num_formal_dimensions]
        else:
            for idx, (formal_dim, actual_dim) in enumerate(
                zip(formal_dimensions_raw, actual_dimensions)
            ):
                try:
                    formal_dim = Qasm3ExprEvaluator.evaluate_expression(
                        formal_dim, reqd_type=IntType, const_expr=True
                    )[0]
                    if formal_dim <= 0 or formal_dim > actual_dim:
                        error_msg = (
                            f"Invalid dimension size {formal_dim}"
                            if formal_dim <= 0
                            else f"Dimension mismatch. Expected dimension {idx} with "
                            f"size >= {formal_dim} but got {actual_dim}"
                        )
                        raise_qasm3_error(
                            f"{error_msg} for '{formal_arg.name.name}' in function '{fn_name}'\n"
                            f"\nUsage: {fn_name} ( {formal_args_desc} )\n",
                            error_node=fn_call,
                            span=fn_call.span,
                        )
                    formal_dimensions.append(formal_dim)
                except ValidationError as err:
                    formal_arg_str = (
                        dumps(formal_dim) if isinstance(formal_dim, QASMNode) else formal_dim
                    )
                    raise_qasm3_error(
                        f"Invalid dimension size {formal_arg_str}"
                        f" for '{formal_arg.name.name}' in function '{fn_name}'\n"
                        f"\nUsage: {fn_name} ( {formal_args_desc} )\n",
                        error_node=fn_call,
                        span=fn_call.span,
                        raised_from=err,
                    )

        readonly_arr = formal_arg.access == AccessControl.readonly
        actual_array_view = array_reference.value
        if isinstance(actual_arg, IndexExpression):
            _, actual_indices = Qasm3Analyzer.analyze_index_expression(actual_arg)
            actual_indices = Qasm3Analyzer.analyze_classical_indices(
                actual_indices, array_reference, Qasm3ExprEvaluator
            )
            actual_array_view = Qasm3Analyzer.find_array_element(
                array_reference.value, actual_indices
            )

        return Variable(
            name=formal_arg.name.name,
            base_type=formal_arg.type.base_type,
            base_size=formal_arg_base_size,
            dims=formal_dimensions,
            value=actual_array_view,  # this is the VIEW of the actual array
            readonly=readonly_arr,
            span=fn_call.span,
        )

    @classmethod  # pylint: disable-next=too-many-arguments
    def process_quantum_arg(  # pylint: disable=too-many-locals
        cls,
        formal_arg,
        actual_arg,
        formal_qreg_size_map,
        duplicate_qubit_map,
        qubit_transform_map,
        fn_name,
        fn_call,
    ):
        """
        Process a quantum argument in the QASM3 visitor.

        Args:
            formal_arg (Qasm3Expression): The formal argument in the function signature.
            actual_arg (Qasm3Expression): The actual argument passed to the function.
            formal_qreg_size_map (dict): The map of formal quantum register sizes.
            duplicate_qubit_map (dict): The map of duplicate qubit registers.
            qubit_transform_map (dict): The map of qubit register transformations.
            fn_name (str): The name of the function.
            fn_call (qasm3_ast.FunctionCall) : The function call node in the AST.

        Returns:
            list: The list of actual qubit ids.

        Raises:
            ValidationError: If there is a mismatch in the quantum register size or
                                  if the actual argument is not a qubit register.

        """
        actual_arg_name = Qasm3SubroutineProcessor.get_fn_actual_arg_name(actual_arg)
        formal_reg_name = formal_arg.name.name
        formal_qubit_size = Qasm3ExprEvaluator.evaluate_expression(
            formal_arg.size, reqd_type=IntType, const_expr=True
        )[0]
        if formal_qubit_size is None:
            formal_qubit_size = 1

        fn_defn = cls.visitor_obj._subroutine_defns.get(fn_name)

        if formal_qubit_size <= 0:
            raise_qasm3_error(
                f"Invalid qubit size '{formal_qubit_size}' for variable '{formal_reg_name}'"
                f" in function '{fn_name}'",
                error_node=fn_defn.arguments,
                span=formal_arg.span,
            )
        formal_qreg_size_map[formal_reg_name] = formal_qubit_size

        # we expect that actual arg is qubit type only
        # note that we ONLY check in global scope as
        # we always map the qubit arguments to the global scope
        if actual_arg_name not in cls.visitor_obj._global_qreg_size_map:
            # Check if the actual argument is a qubit register
            is_literal = actual_arg_name is None
            arg_desc = (
                f"Literal '{Qasm3ExprEvaluator.evaluate_expression(actual_arg)[0]}' "
                if is_literal
                else f"Qubit register '{actual_arg_name}' not "
            )
            formal_args_desc = " , ".join(dumps(arg, indent="    ") for arg in fn_defn.arguments)
            raise_qasm3_error(
                f"Expecting qubit argument for '{formal_reg_name}'. "
                f"{arg_desc}found for function '{fn_name}'\n"
                f"\nUsage: {fn_name} ( {formal_args_desc} )\n",
                error_node=fn_call,
                span=fn_call.span,
            )

        actual_qids, actual_qubits_size = Qasm3Transformer.get_target_qubits(
            actual_arg, cls.visitor_obj._global_qreg_size_map, actual_arg_name
        )

        if formal_qubit_size != actual_qubits_size:
            formal_args_desc = " , ".join(dumps(arg, indent="    ") for arg in fn_defn.arguments)
            raise_qasm3_error(
                f"Qubit register size mismatch for function '{fn_name}'. "
                f"Expected {formal_qubit_size} qubits in variable '{formal_reg_name}' "
                f"but got {actual_qubits_size}\n"
                f"\nUsage: {fn_name} ( {formal_args_desc} )\n",
                error_node=fn_call,
                span=fn_call.span,
            )

        if not Qasm3Validator.validate_unique_qubits(
            duplicate_qubit_map, actual_arg_name, actual_qids
        ):
            raise_qasm3_error(
                f"Duplicate qubit argument for register '{actual_arg_name}' "
                f"in function call for '{fn_name}'",
                error_node=fn_call,
                span=fn_call.span,
            )

        for idx, qid in enumerate(actual_qids):
            qubit_transform_map[(formal_reg_name, idx)] = (actual_arg_name, qid)

        return Variable(
            name=formal_reg_name,
            base_type=QubitDeclaration,
            base_size=formal_qubit_size,
            dims=None,
            value=None,
            is_qubit=True,
            is_constant=False,
            span=fn_call.span,
        )<|MERGE_RESOLUTION|>--- conflicted
+++ resolved
@@ -16,11 +16,7 @@
 Module containing the class for validating QASM3 subroutines.
 
 """
-<<<<<<< HEAD
-import random
-=======
 import uuid
->>>>>>> 5d8dc979
 from typing import Optional
 
 import numpy as np
@@ -193,13 +189,7 @@
 
         if isinstance(formal_arg, ExternArgument):
             # Generate a unique name for the extern argument variable
-<<<<<<< HEAD
-            _name = fn_name
-            while not cls.visitor_obj._scope_manager.check_in_scope(_name) and _name == fn_name:
-                _name = f"{fn_name}_{random.randint(1, 1_000_000_000)}"
-=======
             _name = f"{fn_name}_{uuid.uuid4()}"
->>>>>>> 5d8dc979
             if hasattr(formal_arg.type, "size") and formal_arg.type.size is not None:
                 _base_size = Qasm3ExprEvaluator.evaluate_expression(formal_arg.type.size)[0]
             else:
