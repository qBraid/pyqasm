# Copyright 2025 qBraid
#
# Licensed under the Apache License, Version 2.0 (the "License");
# you may not use this file except in compliance with the License.
# You may obtain a copy of the License at
#
#     http://www.apache.org/licenses/LICENSE-2.0
#
# Unless required by applicable law or agreed to in writing, software
# distributed under the License is distributed on an "AS IS" BASIS,
# WITHOUT WARRANTIES OR CONDITIONS OF ANY KIND, either express or implied.
# See the License for the specific language governing permissions and
# limitations under the License.

"""
Top-level entrypoint functions for pyqasm.

"""
from __future__ import annotations

import os
from typing import TYPE_CHECKING

import openqasm3

from pyqasm.exceptions import ValidationError
from pyqasm.maps import SUPPORTED_QASM_VERSIONS
from pyqasm.modules import Qasm2Module, Qasm3Module, QasmModule
from pyqasm.preprocess import process_include_statements

if TYPE_CHECKING:
    import openqasm3.ast


def load(filename: str, **kwargs) -> QasmModule:
    """Loads an OpenQASM program into a `QasmModule` object.

    Args:
        filename (str): The filename of the OpenQASM program to validate.

    Returns:
        QasmModule: An object containing the parsed qasm representation along with
            some useful metadata and methods
    """
    if not isinstance(filename, str):
        raise TypeError("Input 'filename' must be of type 'str'.")
    if not os.path.isfile(filename):
        raise FileNotFoundError(f"QASM file '{filename}' not found.")
    program = process_include_statements(filename)
    return loads(program, **kwargs)


def loads(program: openqasm3.ast.Program | str, **kwargs) -> QasmModule:
    """Loads an OpenQASM program into a `QasmModule` object.

    Args:
        program (openqasm3.ast.Program or str): The OpenQASM program to validate.

        **kwargs: Additional arguments to pass to the loads function.
            device_qubits (int): Number of physical qubits available on the target device.
            device_cycle_time (float): The duration of a hardware device cycle, in seconds.
            compiler_angle_type_size (int): The width of the angle type in the compiler.
<<<<<<< HEAD
            extern_functions (list): List of extern functions to be added to the module.
=======
            extern_functions (dict): Dictionary of extern functions to be added to the module.
>>>>>>> 5d8dc979

    Raises:
        TypeError: If the input is not a string or an `openqasm3.ast.Program` instance.
        ValidationError: If the program fails parsing or semantic validation.

    Returns:
        QasmModule: An object containing the parsed qasm representation along with
            some useful metadata and methods
    """
    if isinstance(program, str):
        try:
            program = openqasm3.parse(program)
        except openqasm3.parser.QASM3ParsingError as err:
            raise ValidationError(f"Failed to parse OpenQASM string: {err}") from err
    elif not isinstance(program, openqasm3.ast.Program):
        raise TypeError("Input quantum program must be of type 'str' or 'openqasm3.ast.Program'.")
    if program.version not in SUPPORTED_QASM_VERSIONS:
        raise ValidationError(
            f"Unsupported OpenQASM version: {program.version}. "
            f"Supported versions are: {SUPPORTED_QASM_VERSIONS}"
        )

    # change version string to x.0 format
    program.version = str(float(program.version))

    qasm_module = Qasm3Module if program.version.startswith("3") else Qasm2Module
    module = qasm_module("main", program)
    # Store device_qubits on the module for later use
    if dev_qbts := kwargs.get("device_qubits"):
        module._device_qubits = dev_qbts
    if dev_cycle_time := kwargs.get("device_cycle_time"):
        module._device_cycle_time = dev_cycle_time
    if compiler_angle_type_size := kwargs.get("compiler_angle_type_size"):
        module._compiler_angle_type_size = compiler_angle_type_size
    if extern_functions := kwargs.get("extern_functions"):
        module._extern_functions = extern_functions
    return module


def dump(module: QasmModule, filename: str = "main.qasm") -> None:
    """Dumps the `QasmModule` object to a file.

    Args:
        module (QasmModule): The module to dump.
        filename (str): The filename to dump to.

    Returns:
        None
    """
    qasm_string = dumps(module)
    with open(filename, "w", encoding="utf-8") as file:
        file.write(qasm_string)


def dumps(module: QasmModule) -> str:
    """Dumps the `QasmModule` object to a string.

    Args:
        module (QasmModule): The module to dump.

    Raises:
        TypeError: If the input is not a `QasmModule` instance

    Returns:
        str: The dumped module as string.
    """
    if not isinstance(module, QasmModule):
        raise TypeError("Input 'module' must be of type pyqasm.modules.base.QasmModule")

    return str(module)<|MERGE_RESOLUTION|>--- conflicted
+++ resolved
@@ -60,11 +60,7 @@
             device_qubits (int): Number of physical qubits available on the target device.
             device_cycle_time (float): The duration of a hardware device cycle, in seconds.
             compiler_angle_type_size (int): The width of the angle type in the compiler.
-<<<<<<< HEAD
-            extern_functions (list): List of extern functions to be added to the module.
-=======
             extern_functions (dict): Dictionary of extern functions to be added to the module.
->>>>>>> 5d8dc979
 
     Raises:
         TypeError: If the input is not a string or an `openqasm3.ast.Program` instance.
