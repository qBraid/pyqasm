# Copyright 2025 qBraid
#
# Licensed under the Apache License, Version 2.0 (the "License");
# you may not use this file except in compliance with the License.
# You may obtain a copy of the License at
#
#     http://www.apache.org/licenses/LICENSE-2.0
#
# Unless required by applicable law or agreed to in writing, software
# distributed under the License is distributed on an "AS IS" BASIS,
# WITHOUT WARRANTIES OR CONDITIONS OF ANY KIND, either express or implied.
# See the License for the specific language governing permissions and
# limitations under the License.

"""
Module containing the class for evaluating QASM expressions.

"""
from openqasm3.ast import (
    AngleType,
    BinaryExpression,
    BitstringLiteral,
    BitType,
    BooleanLiteral,
    BoolType,
    Cast,
    DurationLiteral,
    Expression,
    FloatLiteral,
)
from openqasm3.ast import FloatType as Qasm3FloatType
from openqasm3.ast import (
    FunctionCall,
    Identifier,
    ImaginaryLiteral,
    IndexExpression,
    IntegerLiteral,
)
from openqasm3.ast import IntType as Qasm3IntType
from openqasm3.ast import (
    SizeOf,
    Statement,
    StretchType,
    UnaryExpression,
)

from pyqasm.analyzer import Qasm3Analyzer
from pyqasm.elements import Variable
from pyqasm.exceptions import ValidationError, raise_qasm3_error
from pyqasm.maps.expressions import (
    CONSTANTS_MAP,
    FUNCTION_MAP,
    TIME_UNITS_MAP,
    qasm3_expression_op_map,
)
from pyqasm.validator import Qasm3Validator


class Qasm3ExprEvaluator:
    """Class for evaluating QASM3 expressions."""

    visitor_obj = None
    angle_var_in_expr = None

    @classmethod
    def set_visitor_obj(cls, visitor_obj) -> None:
        cls.visitor_obj = visitor_obj

    @classmethod
    def _check_var_in_scope(cls, var_name, expression):
        """Checks if a variable is in scope.

        Args:
            var_name: The name of the variable to check.
            expression: The expression containing the variable.
        Raises:
            ValidationError: If the variable is undefined in the current scope.
        """

        scope_manager = cls.visitor_obj._scope_manager
        var = scope_manager.get_from_global_scope(var_name)
        if not scope_manager.check_in_scope(var_name):
            if var is not None and not var.is_constant:
                raise_qasm3_error(
                    f"Global variable '{var_name}' must be a constant to use it in a local scope.",
                    error_node=expression,
                    span=expression.span,
                )
            raise_qasm3_error(
                f"Undefined identifier '{var_name}' in expression",
                err_type=ValidationError,
                error_node=expression,
                span=expression.span,
            )
        if var and isinstance(var.base_type, AngleType):
            if cls.angle_var_in_expr and cls.angle_var_in_expr != var.base_type.size:
                raise_qasm3_error(
                    "All 'Angle' variables in binary expression must have the same size",
                    error_node=expression,
                    span=expression.span,
                )
            cls.angle_var_in_expr = var.base_type.size

    @classmethod
    def _check_var_constant(cls, var_name, const_expr, expression):
        """Checks if a variable is constant.

        Args:
            var_name: The name of the variable to check.
            const_expr: Whether the expression is a constant.
            expression: The expression containing the variable.

        Raises:
            ValidationError: If the variable is not a constant in the given
                                expression.
        """
        const_var = cls.visitor_obj._scope_manager.get_from_visible_scope(var_name).is_constant
        if const_expr and not const_var:
            raise_qasm3_error(
                f"Expected variable '{var_name}' to be constant in given expression",
                err_type=ValidationError,
                error_node=expression,
                span=expression.span,
            )

    @classmethod
    def _check_var_type(cls, var_name, reqd_type, expression):
        """Check the type of a variable and raise an error if it does not match the
        required type.

        Args:
            var_name: The name of the variable to check.
            reqd_type: The required type of the variable.
            expression: The expression where the variable is used.

        Raises:
            ValidationError: If the variable has an invalid type for the required type.
        """
        var = cls.visitor_obj._scope_manager.get_from_visible_scope(var_name)
        if not Qasm3Validator.validate_variable_type(var, reqd_type):
            raise_qasm3_error(
                message=f"Invalid type '{var.base_type}' of variable '{var_name}' for "
                f"required type {reqd_type}",
                err_type=ValidationError,
                error_node=expression,
                span=expression.span,
            )

    @classmethod
    def _check_var_initialized(cls, var_name, var_value, expression):
        """Checks if a variable is initialized and raises an error if it is not.

        Args:
            var_name (str): The name of the variable.
            var_value: The value of the variable.
            expression: The expression where the variable is used.
        Raises:
            ValidationError: If the variable is uninitialized.
        """

        var = cls.visitor_obj._scope_manager.get_from_visible_scope(var_name)
        if not isinstance(var.base_type, StretchType) and var_value is None:
            raise_qasm3_error(
                f"Uninitialized variable '{var_name}' in expression",
                err_type=ValidationError,
                error_node=expression,
                span=expression.span,
            )

    @classmethod
    def _get_var_value(cls, var_name, indices, expression):
        """Retrieves the value of a variable.

        Args:
            var_name (str): The name of the variable.
            indices (list): The indices of the variable (if it is an array).
            expression (Identifier or Expression): The expression representing the variable.
        Returns:
            var_value: The value of the variable.
        """

        var_value = None
        if isinstance(expression, Identifier):
            var_value = cls.visitor_obj._scope_manager.get_from_visible_scope(var_name).value
        else:
            validated_indices = Qasm3Analyzer.analyze_classical_indices(
                indices, cls.visitor_obj._scope_manager.get_from_visible_scope(var_name), cls
            )
            var_value = Qasm3Analyzer.find_array_element(
                cls.visitor_obj._scope_manager.get_from_visible_scope(var_name).value,
                validated_indices,
            )
        return var_value

    @classmethod
    # pylint: disable-next=too-many-return-statements,too-many-branches,too-many-statements,too-many-locals,too-many-arguments
    def evaluate_expression(  # type: ignore[return]
        cls,
        expression,
        const_expr: bool = False,
        reqd_type=None,
        validate_only: bool = False,
        dt=None,
        extern_fns=None,
    ) -> tuple:
        """Evaluate an expression. Scalar types are assigned by value.

        Args:
            expression (Any): The expression to evaluate.
            const_expr (bool): Whether the expression is a constant. Defaults to False.
            reqd_type (Any): The required type of the expression. Defaults to None.
            validate_only (bool): Whether to validate the expression only. Defaults to False.
            dt (float): The time step of the compiler. Defaults to None.
<<<<<<< HEAD
            extern_fns (dict): A dictionary of extern functions. Defaults to None.
=======
>>>>>>> 5d8dc979

        Returns:
            tuple[Any, list[Statement]] : The result of the evaluation.

        Raises:
            ValidationError: If the expression is not supported.
        """
        statements: list[Statement] = []
        if expression is None:
            return None, []

        def _check_and_return_value(value):
            if validate_only:
                return None, statements
            return value, statements

        def _process_variable(var_name: str, indices=None):
            cls._check_var_in_scope(var_name, expression)
            cls._check_var_constant(var_name, const_expr, expression)
            cls._check_var_type(var_name, reqd_type, expression)
            var_value = cls._get_var_value(var_name, indices, expression)
            Qasm3ExprEvaluator._check_var_initialized(var_name, var_value, expression)
            return _check_and_return_value(var_value)

        def _check_type_size(expression, var_name, var_format, base_type):
            base_size = 1
            if not isinstance(base_type, BoolType):
                initial_size = 1 if isinstance(base_type, BitType) else 32
                try:
                    base_size = (
                        initial_size
                        if not hasattr(base_type, "size") or base_type.size is None
                        else Qasm3ExprEvaluator.evaluate_expression(
                            base_type.size, const_expr=True
                        )[0]
                    )
                except ValidationError as err:
                    raise_qasm3_error(
                        f"Invalid base size for {var_format} '{var_name}'",
                        error_node=expression,
                        span=expression.span,
                        raised_from=err,
                    )
                if not isinstance(base_size, int) or base_size <= 0:
                    raise_qasm3_error(
                        f"Invalid base size '{base_size}' for {var_format} '{var_name}'",
                        error_node=expression,
                        span=expression.span,
                    )
            return base_size

<<<<<<< HEAD
        def _is_external_function_call(expression, extern_fns):
            """Check if an expression is an external function call"""
            return isinstance(expression, FunctionCall) and expression.name.name in extern_fns

        def _get_external_function_return_type(expression, extern_fns):
            """Get the return type of an external function call"""
            if _is_external_function_call(expression, extern_fns):
                return extern_fns[expression.name.name][1]
=======
        def _is_external_function_call(expression):
            """Check if an expression is an external function call"""
            return isinstance(expression, FunctionCall) and (
                expression.name.name in cls.visitor_obj._module._extern_functions
            )

        def _get_external_function_return_type(expression):
            """Get the return type of an external function call"""
            if _is_external_function_call(expression):
                return cls.visitor_obj._module._extern_functions[expression.name.name][1]
>>>>>>> 5d8dc979
            return None

        if isinstance(expression, ImaginaryLiteral):
            return _check_and_return_value(expression.value * 1j)

        if isinstance(expression, Identifier):
            var_name = expression.name
            if var_name in CONSTANTS_MAP:
                if not reqd_type or reqd_type in (Qasm3FloatType, AngleType):
                    return _check_and_return_value(CONSTANTS_MAP[var_name])
                raise_qasm3_error(
                    f"Constant '{var_name}' not allowed in non-float expression",
                    err_type=ValidationError,
                    error_node=expression,
                    span=expression.span,
                )
            return _process_variable(var_name)

        if isinstance(expression, IndexExpression):
            var_name, indices = Qasm3Analyzer.analyze_index_expression(expression)
            return _process_variable(var_name, indices)

        if isinstance(expression, SizeOf):
            target = expression.target
            index = expression.index

            if isinstance(target, Identifier):
                var_name = target.name
                cls._check_var_in_scope(var_name, expression)
                assert cls.visitor_obj
                dimensions = cls.visitor_obj._scope_manager.get_from_visible_scope(var_name).dims
            else:
                raise_qasm3_error(
                    message=f"Unsupported target type '{type(target)}' for sizeof expression",
                    err_type=ValidationError,
                    error_node=expression,
                    span=expression.span,
                )

            if dimensions is None or len(dimensions) == 0:
                raise_qasm3_error(
                    message=f"Invalid sizeof usage, variable '{var_name}' is not an array.",
                    err_type=ValidationError,
                    error_node=expression,
                    span=expression.span,
                )

            if index is None:
                return _check_and_return_value(dimensions[0])  # return first dimension

            index, stmts = cls.evaluate_expression(index, const_expr, reqd_type=Qasm3IntType)
            statements.extend(stmts)

            assert index is not None and isinstance(index, int)
            if index < 0 or index >= len(dimensions):
                raise_qasm3_error(
                    f"Index {index} out of bounds for array '{var_name}' with "
                    f"{len(dimensions)} dimensions",
                    err_type=ValidationError,
                    error_node=expression,
                    span=expression.span,
                )
            return _check_and_return_value(dimensions[index])

        if isinstance(expression, (BooleanLiteral, IntegerLiteral, FloatLiteral)):
            if reqd_type:
                if reqd_type == BoolType and isinstance(expression, BooleanLiteral):
                    return _check_and_return_value(expression.value)
                if reqd_type == Qasm3IntType and isinstance(expression, IntegerLiteral):
                    return _check_and_return_value(expression.value)
                if reqd_type == Qasm3FloatType and isinstance(expression, FloatLiteral):
                    return _check_and_return_value(expression.value)
                if reqd_type == AngleType:
                    return _check_and_return_value(expression.value)
                raise_qasm3_error(
                    f"Invalid value {expression.value} with type {type(expression)} "
                    f"for required type {reqd_type}",
                    err_type=ValidationError,
                    error_node=expression,
                    span=expression.span,
                )
            return _check_and_return_value(expression.value)

        if isinstance(expression, BitstringLiteral):
            return _check_and_return_value(format(expression.value, f"0{expression.width}b"))

        if isinstance(expression, DurationLiteral):
            unit_name = expression.unit.name
            if dt:
                if unit_name == "dt":
                    return _check_and_return_value(expression.value * dt)
                return _check_and_return_value(
                    (expression.value * TIME_UNITS_MAP[unit_name]["s"]) / dt
                )
            if unit_name == "dt":
                return _check_and_return_value(expression.value)
            return _check_and_return_value(expression.value * TIME_UNITS_MAP[unit_name]["ns"])

        if isinstance(expression, UnaryExpression):
            if validate_only:
                if isinstance(expression.expression, Cast):
                    return cls.evaluate_expression(
                        expression.expression, const_expr, reqd_type, validate_only
                    )
                # Check for external function in validate_only mode
<<<<<<< HEAD
                return_type = _get_external_function_return_type(expression.expression, extern_fns)
=======
                return_type = _get_external_function_return_type(expression.expression)
>>>>>>> 5d8dc979
                if return_type:
                    return (return_type, statements)
                return (None, [])

            operand, returned_stats = cls.evaluate_expression(
                expression.expression, const_expr, reqd_type
            )

            # Handle external function replacement
<<<<<<< HEAD
            if _is_external_function_call(expression.expression, extern_fns):
=======
            if _is_external_function_call(expression.expression):
>>>>>>> 5d8dc979
                expression.expression = returned_stats[0]
                return _check_and_return_value(None)

            if expression.op.name == "~" and not isinstance(operand, int):
                raise_qasm3_error(
                    f"Unsupported expression type '{type(operand)}' in ~ operation",
                    err_type=ValidationError,
                    error_node=expression,
                    span=expression.span,
                )
            op_name = "UMINUS" if expression.op.name == "-" else expression.op.name
            statements.extend(returned_stats)
            return _check_and_return_value(qasm3_expression_op_map(op_name, operand))

        if isinstance(expression, BinaryExpression):
            if validate_only:
                if isinstance(expression.lhs, Cast) and isinstance(expression.rhs, Cast):
                    return (None, statements)

                _lhs, _lhs_stmts = cls.evaluate_expression(
<<<<<<< HEAD
                    expression.lhs, const_expr, reqd_type, validate_only, extern_fns=extern_fns
                )
                _rhs, _rhs_stmts = cls.evaluate_expression(
                    expression.rhs, const_expr, reqd_type, validate_only, extern_fns=extern_fns
=======
                    expression.lhs,
                    const_expr,
                    reqd_type,
                    validate_only,
                )
                _rhs, _rhs_stmts = cls.evaluate_expression(
                    expression.rhs,
                    const_expr,
                    reqd_type,
                    validate_only,
>>>>>>> 5d8dc979
                )

                if isinstance(expression.lhs, Cast):
                    return (_lhs, _lhs_stmts)
                if isinstance(expression.rhs, Cast):
                    return (_rhs, _rhs_stmts)

                if type(reqd_type) is type(AngleType) and cls.angle_var_in_expr:
                    _var_type = AngleType(cls.angle_var_in_expr)
                    cls.angle_var_in_expr = None
                    return (_var_type, statements)

                _lhs_return_type = None
                _rhs_return_type = None
                # Check for external functions in both operands
<<<<<<< HEAD
                _lhs_return_type = _get_external_function_return_type(expression.lhs, extern_fns)
                _rhs_return_type = _get_external_function_return_type(expression.rhs, extern_fns)
=======
                _lhs_return_type = _get_external_function_return_type(expression.lhs)
                _rhs_return_type = _get_external_function_return_type(expression.rhs)
>>>>>>> 5d8dc979

                if _lhs_return_type and _rhs_return_type:
                    if _lhs_return_type != _rhs_return_type:
                        raise_qasm3_error(
                            f"extern function return type mismatch in binary expression: "
                            f"{type(_lhs_return_type).__name__} and "
                            f"{type(_rhs_return_type).__name__}",
                            err_type=ValidationError,
                            error_node=expression,
                            span=expression.span,
                        )
                else:
                    if _lhs_return_type:
                        return (_lhs_return_type, statements)
                    if _rhs_return_type:
                        return (_rhs_return_type, statements)

                return (None, statements)

            lhs_value, lhs_statements = cls.evaluate_expression(
                expression.lhs, const_expr, reqd_type, extern_fns=extern_fns
            )
            # Handle external function replacement for lhs
            lhs_extern_function = False
<<<<<<< HEAD
            if _is_external_function_call(expression.lhs, extern_fns):
=======
            if _is_external_function_call(expression.lhs):
>>>>>>> 5d8dc979
                expression.lhs = lhs_statements[0]
                lhs_extern_function = True
            statements.extend(lhs_statements)

            rhs_value, rhs_statements = cls.evaluate_expression(
                expression.rhs, const_expr, reqd_type, extern_fns=extern_fns
            )
            # Handle external function replacement for rhs
            rhs_extern_function = False
<<<<<<< HEAD
            if _is_external_function_call(expression.rhs, extern_fns):
=======
            if _is_external_function_call(expression.rhs):
>>>>>>> 5d8dc979
                expression.rhs = rhs_statements[0]
                rhs_extern_function = True
            if lhs_extern_function or rhs_extern_function:
                return (None, [])

            statements.extend(rhs_statements)
            return _check_and_return_value(
                qasm3_expression_op_map(expression.op.name, lhs_value, rhs_value)
            )

        if isinstance(expression, FunctionCall):
            # function will not return a reqd / const type
            # Reference : https://openqasm.com/language/types.html#compile-time-constants, para: 5
            if validate_only:
<<<<<<< HEAD
                return_type = _get_external_function_return_type(expression, extern_fns)
=======
                return_type = _get_external_function_return_type(expression)
>>>>>>> 5d8dc979
                if return_type:
                    return (return_type, statements)
                return (None, statements)

            if expression.name.name in FUNCTION_MAP:
                _val, _ = cls.evaluate_expression(
                    expression.arguments[0], const_expr, reqd_type, validate_only
                )
                _val = FUNCTION_MAP[expression.name.name](_val)  # type: ignore
                return _check_and_return_value(_val)

            ret_value, ret_stmts = cls.visitor_obj._visit_function_call(expression)  # type: ignore
            statements.extend(ret_stmts)
            return _check_and_return_value(ret_value)

        if isinstance(expression, Cast):
            if validate_only:
                return (expression.type, statements)

            var_name = ""
            if isinstance(expression.argument, Identifier):
                var_name = expression.argument.name

            var_value, cast_stmts = cls.evaluate_expression(
                expression=expression.argument, const_expr=const_expr
            )

            var_format = "variable"
            if var_name == "":
                var_name = f"{var_value}"
                var_format = "value"

            cast_type_size = _check_type_size(expression, var_name, var_format, expression.type)
            variable = Variable(
                name=var_name,
                base_type=expression.type,
                base_size=cast_type_size,
                dims=[],
                value=var_value,
                is_constant=const_expr,
                span=expression.span,
            )
            cast_var_value = Qasm3Validator.validate_variable_assignment_value(
                variable, var_value, expression
            )
            statements.extend(cast_stmts)
            return _check_and_return_value(cast_var_value)

        raise_qasm3_error(
            f"Unsupported expression type {type(expression)}",
            err_type=ValidationError,
            error_node=expression,
            span=expression.span,
        )

    @classmethod
    def classical_register_in_expr(cls, expr: Expression) -> bool:
        """
        Check if a classical register is present in the expression

        Args:
            expr (Expression): The expression to check

        Returns:
            bool: True if a classical register is present, False otherwise
        """
        if isinstance(expr, Identifier):
            return expr.name in cls.visitor_obj._global_creg_size_map  # type: ignore
        if isinstance(expr, IndexExpression):
            var_name, _ = Qasm3Analyzer.analyze_index_expression(expr)
            return var_name in cls.visitor_obj._global_creg_size_map  # type: ignore
        if isinstance(expr, BinaryExpression):
            return cls.classical_register_in_expr(expr.lhs) or cls.classical_register_in_expr(
                expr.rhs
            )
        if isinstance(expr, UnaryExpression):
            return cls.classical_register_in_expr(expr.expression)
        return False<|MERGE_RESOLUTION|>--- conflicted
+++ resolved
@@ -201,7 +201,6 @@
         reqd_type=None,
         validate_only: bool = False,
         dt=None,
-        extern_fns=None,
     ) -> tuple:
         """Evaluate an expression. Scalar types are assigned by value.
 
@@ -211,10 +210,6 @@
             reqd_type (Any): The required type of the expression. Defaults to None.
             validate_only (bool): Whether to validate the expression only. Defaults to False.
             dt (float): The time step of the compiler. Defaults to None.
-<<<<<<< HEAD
-            extern_fns (dict): A dictionary of extern functions. Defaults to None.
-=======
->>>>>>> 5d8dc979
 
         Returns:
             tuple[Any, list[Statement]] : The result of the evaluation.
@@ -266,16 +261,6 @@
                     )
             return base_size
 
-<<<<<<< HEAD
-        def _is_external_function_call(expression, extern_fns):
-            """Check if an expression is an external function call"""
-            return isinstance(expression, FunctionCall) and expression.name.name in extern_fns
-
-        def _get_external_function_return_type(expression, extern_fns):
-            """Get the return type of an external function call"""
-            if _is_external_function_call(expression, extern_fns):
-                return extern_fns[expression.name.name][1]
-=======
         def _is_external_function_call(expression):
             """Check if an expression is an external function call"""
             return isinstance(expression, FunctionCall) and (
@@ -286,7 +271,6 @@
             """Get the return type of an external function call"""
             if _is_external_function_call(expression):
                 return cls.visitor_obj._module._extern_functions[expression.name.name][1]
->>>>>>> 5d8dc979
             return None
 
         if isinstance(expression, ImaginaryLiteral):
@@ -392,11 +376,7 @@
                         expression.expression, const_expr, reqd_type, validate_only
                     )
                 # Check for external function in validate_only mode
-<<<<<<< HEAD
-                return_type = _get_external_function_return_type(expression.expression, extern_fns)
-=======
                 return_type = _get_external_function_return_type(expression.expression)
->>>>>>> 5d8dc979
                 if return_type:
                     return (return_type, statements)
                 return (None, [])
@@ -406,11 +386,7 @@
             )
 
             # Handle external function replacement
-<<<<<<< HEAD
-            if _is_external_function_call(expression.expression, extern_fns):
-=======
             if _is_external_function_call(expression.expression):
->>>>>>> 5d8dc979
                 expression.expression = returned_stats[0]
                 return _check_and_return_value(None)
 
@@ -431,12 +407,6 @@
                     return (None, statements)
 
                 _lhs, _lhs_stmts = cls.evaluate_expression(
-<<<<<<< HEAD
-                    expression.lhs, const_expr, reqd_type, validate_only, extern_fns=extern_fns
-                )
-                _rhs, _rhs_stmts = cls.evaluate_expression(
-                    expression.rhs, const_expr, reqd_type, validate_only, extern_fns=extern_fns
-=======
                     expression.lhs,
                     const_expr,
                     reqd_type,
@@ -447,7 +417,6 @@
                     const_expr,
                     reqd_type,
                     validate_only,
->>>>>>> 5d8dc979
                 )
 
                 if isinstance(expression.lhs, Cast):
@@ -463,13 +432,8 @@
                 _lhs_return_type = None
                 _rhs_return_type = None
                 # Check for external functions in both operands
-<<<<<<< HEAD
-                _lhs_return_type = _get_external_function_return_type(expression.lhs, extern_fns)
-                _rhs_return_type = _get_external_function_return_type(expression.rhs, extern_fns)
-=======
                 _lhs_return_type = _get_external_function_return_type(expression.lhs)
                 _rhs_return_type = _get_external_function_return_type(expression.rhs)
->>>>>>> 5d8dc979
 
                 if _lhs_return_type and _rhs_return_type:
                     if _lhs_return_type != _rhs_return_type:
@@ -490,29 +454,21 @@
                 return (None, statements)
 
             lhs_value, lhs_statements = cls.evaluate_expression(
-                expression.lhs, const_expr, reqd_type, extern_fns=extern_fns
+                expression.lhs, const_expr, reqd_type
             )
             # Handle external function replacement for lhs
             lhs_extern_function = False
-<<<<<<< HEAD
-            if _is_external_function_call(expression.lhs, extern_fns):
-=======
             if _is_external_function_call(expression.lhs):
->>>>>>> 5d8dc979
                 expression.lhs = lhs_statements[0]
                 lhs_extern_function = True
             statements.extend(lhs_statements)
 
             rhs_value, rhs_statements = cls.evaluate_expression(
-                expression.rhs, const_expr, reqd_type, extern_fns=extern_fns
+                expression.rhs, const_expr, reqd_type
             )
             # Handle external function replacement for rhs
             rhs_extern_function = False
-<<<<<<< HEAD
-            if _is_external_function_call(expression.rhs, extern_fns):
-=======
             if _is_external_function_call(expression.rhs):
->>>>>>> 5d8dc979
                 expression.rhs = rhs_statements[0]
                 rhs_extern_function = True
             if lhs_extern_function or rhs_extern_function:
@@ -527,11 +483,7 @@
             # function will not return a reqd / const type
             # Reference : https://openqasm.com/language/types.html#compile-time-constants, para: 5
             if validate_only:
-<<<<<<< HEAD
-                return_type = _get_external_function_return_type(expression, extern_fns)
-=======
                 return_type = _get_external_function_return_type(expression)
->>>>>>> 5d8dc979
                 if return_type:
                     return (return_type, statements)
                 return (None, statements)
